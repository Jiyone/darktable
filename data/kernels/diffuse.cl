/*
    This file is part of darktable,
    copyright (c) 2021 darktable developers.

    darktable is free software: you can redistribute it and/or modify
    it under the terms of the GNU General Public License as published by
    the Free Software Foundation, either version 3 of the License, or
    (at your option) any later version.

    darktable is distributed in the hope that it will be useful,
    but WITHOUT ANY WARRANTY; without even the implied warranty of
    MERCHANTABILITY or FITNESS FOR A PARTICULAR PURPOSE.  See the
    GNU General Public License for more details.

    You should have received a copy of the GNU General Public License
    along with darktable.  If not, see <http://www.gnu.org/licenses/>.
*/

#include "common.h"
#include "noise_generator.h"


// Normalization scaling of the wavelet to approximate a laplacian
// from the function above for sigma = B_SPLINE_SIGMA as a constant
#define B_SPLINE_TO_LAPLACIAN 3.182727439285017f
#define B_SPLINE_TO_LAPLACIAN_2 10.129753952777762f // square


typedef enum dt_isotropy_t
{
  DT_ISOTROPY_ISOTROPE = 0, // diffuse in all directions with same intensity
  DT_ISOTROPY_ISOPHOTE = 1, // diffuse more in the isophote direction (orthogonal to gradient)
  DT_ISOTROPY_GRADIENT = 2  // diffuse more in the gradient direction
} dt_isotropy_t;


<<<<<<< HEAD
kernel void
diffuse_init(read_only image2d_t in, write_only image2d_t out,
             const int width, const int height)
{
  const int x = get_global_id(0);
  const int y = get_global_id(1);

  if(x >= width || y >= height) return;

  write_imagef(out, (int2)(x, y), (float4)0.f);
}

#define FSIZE 5

kernel void
diffuse_blur_bspline(read_only image2d_t in,
                     write_only image2d_t HF, write_only image2d_t LF,
                     const int mult, const int width, const int height)
{
  const int x = get_global_id(0);
  const int y = get_global_id(1);

  if(x >= width || y >= height) return;

  float4 acc = 0.f;

  const float filter[FSIZE][FSIZE] =
    { { 0.00390625f, 0.015625f  , 0.0234375f , 0.015625f  , 0.00390625f },
      { 0.015625f  , 0.0625f    , 0.09375f   , 0.0625f    , 0.015625f   },
      { 0.0234375f , 0.09375f   , 0.140625f  , 0.09375f   , 0.0234375f  },
      { 0.015625f  , 0.0625f    , 0.09375f   , 0.0625f    , 0.015625f   },
      { 0.00390625f, 0.015625f  , 0.0234375f , 0.015625f  , 0.00390625f } };

  for(int ii = -2; ii < 3; ++ii)
    for(int jj = -2; jj < 3; ++jj)
    {
      const int row = clamp(y + mult * ii, 0, height - 1);
      const int col = clamp(x + mult * jj, 0, width - 1);
      acc += filter[ii + 2][jj + 2] * read_imagef(in, samplerA, (int2)(col, row));
    }

  write_imagef(LF, (int2)(x, y), acc);
  write_imagef(HF, (int2)(x, y), read_imagef(in, samplerA, (int2)(x, y)) - acc);
}

=======
>>>>>>> f0039d1b
// Discretization parameters for the Partial Derivative Equation solver
#define H_STEP 1    // spatial step
#define KAPPA 0.25f // 0.25 if h = 1, 1 if h = 2


inline void find_gradient(const float4 pixels[9], float4 xy[2])
{
  // Compute the gradient with centered finite differences in a 3×3 stencil
  // warning : x is vertical, y is horizontal
  xy[0] = (pixels[7] - pixels[1]) / 2.f;
  xy[1] = (pixels[5] - pixels[3]) / 2.f;
}

inline void find_laplacian(const float4 pixels[9], float4 xy[2])
{
  // Compute the laplacian with centered finite differences in a 3×3 stencil
  // warning : x is vertical, y is horizontal
  xy[0] = (pixels[7] + pixels[1]) - 2.f * pixels[4];
  xy[1] = (pixels[5] + pixels[3]) - 2.f * pixels[4];
}

inline float4 sqf(const float4 in)
{
  return in * in;
}

inline void rotation_matrix_isophote(const float4 c2,
                                     const float4 cos_theta_sin_theta,
                                     const float4 cos_theta2, const float4 sin_theta2,
                                     float4 a[2][2])
{
  // Write the coefficients of a square symmetrical matrice of rotation of the gradient :
  // [[ a11, a12 ],
  //  [ a12, a22 ]]
  // taken from https://www.researchgate.net/publication/220663968
  // c dampens the gradient direction
  a[0][0] = cos_theta2 + c2 * sin_theta2;
  a[1][1] = c2 * cos_theta2 + sin_theta2;
  a[0][1] = a[1][0] = (c2 - 1.0f) * cos_theta_sin_theta;
}

inline void rotation_matrix_gradient(const float4 c2,
                                     const float4 cos_theta_sin_theta,
                                     const float4 cos_theta2, const float4 sin_theta2,
                                     float4 a[2][2])
{
  // Write the coefficients of a square symmetrical matrice of rotation of the gradient :
  // [[ a11, a12 ],
  //  [ a12, a22 ]]
  // based on https://www.researchgate.net/publication/220663968 and inverted
  // c dampens the isophote direction
  a[0][0] = c2 * cos_theta2 + sin_theta2;
  a[1][1] = cos_theta2 + c2 * sin_theta2;
  a[0][1] = a[1][0] = (1.0f - c2) * cos_theta_sin_theta;
}


inline void build_matrix(const float4 a[2][2], float4 kern[9])
{
  const float4 b11 = a[0][1] / 2.0f;
  const float4 b13 = -b11;
  const float4 b22 = -2.0f * (a[0][0] + a[1][1]);

  // build the kernel of rotated anisotropic laplacian
  // from https://www.researchgate.net/publication/220663968 :
  // [ [ a12 / 2,  a22,            -a12 / 2 ],
  //   [ a11,      -2 (a11 + a22), a11      ],
  //   [ -a12 / 2,   a22,          a12 / 2  ] ]
  // N.B. we have flipped the signs of the a12 terms
  // compared to the paper. There's probably a mismatch
  // of coordinate convention between the paper and the
  // original derivation of this convolution mask
  // (Witkin 1991, https://doi.org/10.1145/127719.122750).
  kern[0] = b11;
  kern[1] = a[1][1];
  kern[2] = b13;
  kern[3] = a[0][0];
  kern[4] = b22;
  kern[5] = a[0][0];
  kern[6] = b13;
  kern[7] = a[1][1];
  kern[8] = b11;
}


inline void isotrope_laplacian(float4 kern[9])
{
  // see in https://eng.aurelienpierre.com/2021/03/rotation-invariant-laplacian-for-2d-grids/#Second-order-isotropic-finite-differences
  // for references (Oono & Puri)
  kern[0] = 0.25f;
  kern[1] = 0.5f;
  kern[2] = 0.25f;
  kern[3] = 0.5f;
  kern[4] = -3.f;
  kern[5] = 0.5f;
  kern[6] = 0.25f;
  kern[7] = 0.5f;
  kern[8] = 0.25f;
}


inline void compute_kern(const float4 c2,
                           const float4 cos_theta_sin_theta,
                           const float4 cos_theta2, const float4 sin_theta2,
                           const dt_isotropy_t isotropy_type,
                           float4 kern[9])
{
  // Build the matrix of rotation with anisotropy

  switch(isotropy_type)
  {
    case(DT_ISOTROPY_ISOTROPE):
    default:
    {
      isotrope_laplacian(kern);
      break;
    }
    case(DT_ISOTROPY_ISOPHOTE):
    {
      float4 a[2][2] = { { (float4)0.f } };
      rotation_matrix_isophote(c2, cos_theta_sin_theta, cos_theta2, sin_theta2, a);
      build_matrix(a, kern);
      break;
    }
    case(DT_ISOTROPY_GRADIENT):
    {
      float4 a[2][2] = { { (float4)0.f } };
      rotation_matrix_gradient(c2, cos_theta_sin_theta, cos_theta2, sin_theta2, a);
      build_matrix(a, kern);
      break;
    }
  }
}


kernel void
diffuse_pde(read_only image2d_t HF, read_only image2d_t LF,
            read_only image2d_t mask, const int has_mask,
            write_only image2d_t output,
            const int width, const int height,
            const float4 anisotropy, const int4 isotropy_type,
            const float regularization, const float variance_threshold,
            const float current_radius_square, const int mult,
            const float4 ABCD, const float strength)
{
  const int x = get_global_id(0);
  const int y = get_global_id(1);

  if(x >= width || y >= height) return;

  const char opacity = (has_mask) ? read_imageui(mask, sampleri, (int2)(x, y)).x : 1;

  const float4 regularization_factor = regularization * current_radius_square / 9.f;

  float4 out;

  if(opacity)
  {
    // non-local neighbours coordinates
    const int j_neighbours[3] = {
      clamp((x - mult * H_STEP), 0, width - 1),
      x,
      clamp((x + mult * H_STEP), 0, width - 1) };
    const int i_neighbours[3] = {
      clamp((y - mult * H_STEP), 0, height - 1),
      y,
      clamp((y + mult * H_STEP), 0, height - 1) };

    // fetch non-local pixels and store them locally and contiguously
    float4 neighbour_pixel_HF[9];
    float4 neighbour_pixel_LF[9];

    for(int ii = 0; ii < 3; ii++)
      for(int jj = 0; jj < 3; jj++)
      {
        neighbour_pixel_HF[3 * ii + jj] = read_imagef(HF, samplerA, (int2)(j_neighbours[ii], i_neighbours[jj]));
        neighbour_pixel_LF[3 * ii + jj] = read_imagef(LF, samplerA, (int2)(j_neighbours[ii], i_neighbours[jj]));
      }

    // build the local anisotropic convolution filters for gradients and laplacians
    float4 gradient[2], laplacian[2];
    find_gradient(neighbour_pixel_LF, gradient);
    find_gradient(neighbour_pixel_HF, laplacian);

    const float4 magnitude_grad = native_sqrt(sqf(gradient[0]) + sqf(gradient[1]));
    // Compute cos(arg(grad)) = dx / hypot - force arg(grad) = 0 if hypot == 0
    gradient[0] = (magnitude_grad != 0.f) ? gradient[0] / magnitude_grad
                                          : 1.f; // cos(0)
    // Compute sin (arg(grad))= dy / hypot - force arg(grad) = 0 if hypot == 0
    gradient[1] = (magnitude_grad != 0.f) ? gradient[1] / magnitude_grad
                                          : 0.f; // sin(0)
    // Warning : now gradient[2] = { cos(arg(grad)) , sin(arg(grad)) }

    const float4 magnitude_lapl = native_sqrt(sqf(laplacian[0]) + sqf(laplacian[1]));
    // Compute cos(arg(lapl)) = dx / hypot - force arg(lapl) = 0 if hypot == 0
    laplacian[0] = (magnitude_lapl != 0.f) ? laplacian[0] / magnitude_lapl
                                           : 1.f; // cos(0)
    // Compute sin (arg(lapl))= dy / hypot - force arg(lapl) = 0 if hypot == 0
    laplacian[1] = (magnitude_lapl != 0.f) ? laplacian[1] / magnitude_lapl
                                           : 0.f; // sin(0)
    // Warning : now laplacian[2] = { cos(arg(lapl)) , sin(arg(lapl)) }

    const float4 cos_theta_grad_sq = sqf(gradient[0]);
    const float4 sin_theta_grad_sq = sqf(gradient[1]);
    const float4 cos_theta_sin_theta_grad = gradient[0] * gradient[1];
    const float4 cos_theta_lapl_sq = sqf(laplacian[0]);
    const float4 sin_theta_lapl_sq = sqf(laplacian[1]);
    const float4 cos_theta_sin_theta_lapl = laplacian[0] * laplacian[1];

    // c² in https://www.researchgate.net/publication/220663968
    // warning : in c2[s], s is the order of the derivative
    const float4 c2[4] = { native_exp(-magnitude_grad * anisotropy.x),
                           native_exp(-magnitude_lapl * anisotropy.y),
                           native_exp(-magnitude_grad * anisotropy.z),
                           native_exp(-magnitude_lapl * anisotropy.w) };

    float4 kern_first[9], kern_second[9], kern_third[9], kern_fourth[9];
    compute_kern(c2[0], cos_theta_sin_theta_grad, cos_theta_grad_sq, sin_theta_grad_sq, isotropy_type.x, kern_first);
    compute_kern(c2[1], cos_theta_sin_theta_lapl, cos_theta_lapl_sq, sin_theta_lapl_sq, isotropy_type.y, kern_second);
    compute_kern(c2[2], cos_theta_sin_theta_grad, cos_theta_grad_sq, sin_theta_grad_sq, isotropy_type.z, kern_third);
    compute_kern(c2[3], cos_theta_sin_theta_lapl, cos_theta_lapl_sq, sin_theta_lapl_sq, isotropy_type.w, kern_fourth);

    // convolve filters and compute the variance and the regularization term
    float4 derivatives[4] = { (float4)0.f };
    float4 variance = (float4)0.f;

    #pragma unroll
    for(int k = 0; k < 9; k++)
    {
      derivatives[0] += kern_first[k] * neighbour_pixel_LF[k];
      derivatives[1] += kern_second[k] * neighbour_pixel_LF[k];
      derivatives[2] += kern_third[k] * neighbour_pixel_HF[k];
      derivatives[3] += kern_fourth[k] * neighbour_pixel_HF[k];
      variance += sqf(neighbour_pixel_HF[k]);
    }

    // Regularize the variance taking into account the blurring scale.
    // This allows to keep the scene-referred variance roughly constant
    // regardless of the wavelet scale where we compute it.
    // Prevents large scale halos when deblurring.
    variance = variance_threshold + variance * regularization_factor;

    // compute the update
    float4 acc = (float4)0.f;
    for(int k = 0; k < 4; k++) acc += derivatives[k] * ((float *)&ABCD)[k];
    float4 hf = read_imagef(HF, samplerA, (int2)(x, y));
    acc = (hf * strength + acc / variance);

    // update the solution
    float4 lf = read_imagef(LF, samplerA, (int2)(x, y));
    out = fmax(acc + lf, 0.f);
  }
  else
  {
    float4 hf = read_imagef(HF, samplerA, (int2)(x, y));
    float4 lf = read_imagef(LF, samplerA, (int2)(x, y));
    out = hf + lf;
  }

  write_imagef(output, (int2)(x, y), out);
}

kernel void
build_mask(read_only image2d_t in, write_only image2d_t mask,
           const float threshold, const int width, const int height)
{
  const int x = get_global_id(0);
  const int y = get_global_id(1);

  if(x >= width || y >= height) return;
  float4 pix_in = read_imagef(in, samplerA, (int2)(x, y));
  float m = (pix_in.x > threshold || pix_in.y > threshold || pix_in.z > threshold);
  write_imageui(mask, (int2)(x, y), m);
}

kernel void
inpaint_mask(write_only image2d_t inpainted, read_only image2d_t original,
              read_only image2d_t mask, const int width, const int height)
{
  const int x = get_global_id(0);
  const int y = get_global_id(1);

  if(x >= width || y >= height) return;
  float4 pix_in = read_imagef(original, samplerA, (int2)(x, y));
  char m = read_imageui(mask, samplerA, (int2)(x, y)).x;
  float4 pix_out = pix_in;

  if(m)
  {
    unsigned int state[4] = { splitmix32(x + 1), splitmix32((x + 1) * (y + 3)), splitmix32(1337), splitmix32(666) };
    xoshiro128plus(state);
    xoshiro128plus(state);
    xoshiro128plus(state);
    xoshiro128plus(state);
    pix_out = fabs(gaussian_noise_simd(pix_in, pix_in, state));
  }

  write_imagef(inpainted, (int2)(x, y), pix_out);
}<|MERGE_RESOLUTION|>--- conflicted
+++ resolved
@@ -34,54 +34,6 @@
 } dt_isotropy_t;
 
 
-<<<<<<< HEAD
-kernel void
-diffuse_init(read_only image2d_t in, write_only image2d_t out,
-             const int width, const int height)
-{
-  const int x = get_global_id(0);
-  const int y = get_global_id(1);
-
-  if(x >= width || y >= height) return;
-
-  write_imagef(out, (int2)(x, y), (float4)0.f);
-}
-
-#define FSIZE 5
-
-kernel void
-diffuse_blur_bspline(read_only image2d_t in,
-                     write_only image2d_t HF, write_only image2d_t LF,
-                     const int mult, const int width, const int height)
-{
-  const int x = get_global_id(0);
-  const int y = get_global_id(1);
-
-  if(x >= width || y >= height) return;
-
-  float4 acc = 0.f;
-
-  const float filter[FSIZE][FSIZE] =
-    { { 0.00390625f, 0.015625f  , 0.0234375f , 0.015625f  , 0.00390625f },
-      { 0.015625f  , 0.0625f    , 0.09375f   , 0.0625f    , 0.015625f   },
-      { 0.0234375f , 0.09375f   , 0.140625f  , 0.09375f   , 0.0234375f  },
-      { 0.015625f  , 0.0625f    , 0.09375f   , 0.0625f    , 0.015625f   },
-      { 0.00390625f, 0.015625f  , 0.0234375f , 0.015625f  , 0.00390625f } };
-
-  for(int ii = -2; ii < 3; ++ii)
-    for(int jj = -2; jj < 3; ++jj)
-    {
-      const int row = clamp(y + mult * ii, 0, height - 1);
-      const int col = clamp(x + mult * jj, 0, width - 1);
-      acc += filter[ii + 2][jj + 2] * read_imagef(in, samplerA, (int2)(col, row));
-    }
-
-  write_imagef(LF, (int2)(x, y), acc);
-  write_imagef(HF, (int2)(x, y), read_imagef(in, samplerA, (int2)(x, y)) - acc);
-}
-
-=======
->>>>>>> f0039d1b
 // Discretization parameters for the Partial Derivative Equation solver
 #define H_STEP 1    // spatial step
 #define KAPPA 0.25f // 0.25 if h = 1, 1 if h = 2
