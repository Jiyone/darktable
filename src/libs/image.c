/*
    This file is part of darktable,
    copyright (c) 2009--2010 johannes hanika.

    darktable is free software: you can redistribute it and/or modify
    it under the terms of the GNU General Public License as published by
    the Free Software Foundation, either version 3 of the License, or
    (at your option) any later version.

    darktable is distributed in the hope that it will be useful,
    but WITHOUT ANY WARRANTY; without even the implied warranty of
    MERCHANTABILITY or FITNESS FOR A PARTICULAR PURPOSE.  See the
    GNU General Public License for more details.

    You should have received a copy of the GNU General Public License
    along with darktable.  If not, see <http://www.gnu.org/licenses/>.
*/
#include "common/darktable.h"
#include "control/control.h"
#include "gui/accelerators.h"
#include "gui/gtk.h"
#include "dtgtk/button.h"
#include "dtgtk/paint.h"
#include "libs/lib.h"
#include "control/jobs.h"
#include <stdlib.h>
#include <gtk/gtk.h>
#include <gdk/gdkkeysyms.h>

DT_MODULE(1)

typedef struct dt_lib_image_t
{
  GtkWidget
      *rotate_cw_button, *rotate_ccw_button, *remove_button,
      *delete_button, *create_hdr_button, *duplicate_button, *reset_button;
}
dt_lib_image_t;

const char*
name ()
{
  return _("selected image[s]");
}

uint32_t views()
{
  return DT_VIEW_LIGHTTABLE;
}

uint32_t container()
{
  return DT_UI_CONTAINER_PANEL_RIGHT_CENTER;
}

void
gui_reset (dt_lib_module_t *self)
{
}


static void
button_clicked(GtkWidget *widget, gpointer user_data)
{
  long int i = (long int)user_data;
  if     (i == 0) dt_control_remove_images();
  else if(i == 1) dt_control_delete_images();
  // else if(i == 2) dt_control_write_sidecar_files();
  else if(i == 3) dt_control_duplicate_images();
  else if(i == 4) dt_control_flip_images(0);
  else if(i == 5) dt_control_flip_images(1);
  else if(i == 6) dt_control_flip_images(2);
  else if(i == 7) dt_control_merge_hdr();
  dt_control_queue_redraw_center();
}

int
position ()
{
  return 700;
}

void
gui_init (dt_lib_module_t *self)
{
   dt_lib_image_t *d = (dt_lib_image_t *)malloc(sizeof(dt_lib_image_t));
   self->data = (void *)d;
  self->widget = gtk_vbox_new(TRUE, 5);
  GtkBox *hbox;
  GtkWidget *button;
  hbox = GTK_BOX(gtk_hbox_new(TRUE, 5));

  button = gtk_button_new_with_label(_("remove"));
  d->remove_button = button;
  g_object_set(G_OBJECT(button), "tooltip-text", _("remove from the collection"), (char *)NULL);
  gtk_box_pack_start(hbox, button, TRUE, TRUE, 0);
  g_signal_connect(G_OBJECT(button), "clicked", G_CALLBACK(button_clicked), (gpointer)0);

  button = gtk_button_new_with_label(_("delete"));
  d->delete_button = button;
  g_object_set(G_OBJECT(button), "tooltip-text", _("physically delete from disk"), (char *)NULL);
  gtk_box_pack_start(hbox, button, TRUE, TRUE, 0);
  g_signal_connect(G_OBJECT(button), "clicked", G_CALLBACK(button_clicked), (gpointer)1);

  gtk_box_pack_start(GTK_BOX(self->widget), GTK_WIDGET(hbox), TRUE, TRUE, 0);
  hbox = GTK_BOX(gtk_hbox_new(TRUE, 5));

  button = gtk_button_new_with_label(_("create hdr"));
  d->create_hdr_button = button;
  gtk_box_pack_start(hbox, button, TRUE, TRUE, 0);
  g_signal_connect(G_OBJECT(button), "clicked", G_CALLBACK(button_clicked), (gpointer)7);
  g_object_set(G_OBJECT(button), "tooltip-text", _("create a high dynamic range image from selected shots"), (char *)NULL);

  button = gtk_button_new_with_label(_("duplicate"));
  d->duplicate_button = button;
  g_object_set(G_OBJECT(button), "tooltip-text", _("add a duplicate to the collection"), (char *)NULL);
  gtk_box_pack_start(hbox, button, TRUE, TRUE, 0);
  g_signal_connect(G_OBJECT(button), "clicked", G_CALLBACK(button_clicked), (gpointer)3);

  gtk_box_pack_start(GTK_BOX(self->widget), GTK_WIDGET(hbox), TRUE, TRUE, 0);
  hbox = GTK_BOX(gtk_hbox_new(TRUE, 5));

  GtkBox *hbox2 = GTK_BOX(gtk_hbox_new(TRUE, 5));
  button = dtgtk_button_new(dtgtk_cairo_paint_refresh, 0);
  d->rotate_ccw_button = button;
  g_object_set(G_OBJECT(button), "tooltip-text", _("rotate selected images 90 degrees ccw"), (char *)NULL);
  gtk_box_pack_start(hbox2, button, TRUE, TRUE, 0);
  g_signal_connect(G_OBJECT(button), "clicked", G_CALLBACK(button_clicked), (gpointer)4);

  button = dtgtk_button_new(dtgtk_cairo_paint_refresh, 1);
  d->rotate_cw_button = button;
  g_object_set(G_OBJECT(button), "tooltip-text", _("rotate selected images 90 degrees cw"), (char *)NULL);
  gtk_box_pack_start(hbox2, button, TRUE, TRUE, 0);
  g_signal_connect(G_OBJECT(button), "clicked", G_CALLBACK(button_clicked), (gpointer)5);
  gtk_box_pack_start(hbox, GTK_WIDGET(hbox2), TRUE, TRUE, 0);

  button = gtk_button_new_with_label(_("reset rotation"));
  d->reset_button = button;
  g_object_set(G_OBJECT(button), "tooltip-text", _("reset rotation to exif data"), (char *)NULL);
  gtk_box_pack_start(hbox, button, TRUE, TRUE, 0);
  g_signal_connect(G_OBJECT(button), "clicked", G_CALLBACK(button_clicked), (gpointer)6);

  gtk_box_pack_start(GTK_BOX(self->widget), GTK_WIDGET(hbox), TRUE, TRUE, 0);
}

void
gui_cleanup (dt_lib_module_t *self)
{
  // free(self->data);
  // self->data = NULL;
}

void init_key_accels(dt_lib_module_t *self)
<<<<<<< HEAD
=======
{
  dt_accel_register_lib(self, NC_("accel", "remove from collection"),
                        GDK_Delete, 0);
  dt_accel_register_lib(self, NC_("accel", "delete from disk"), 0, 0);
  dt_accel_register_lib(self,
                        NC_("accel", "rotate selected images 90 degrees cw"),
                        0, 0);
  dt_accel_register_lib(self,
                        NC_("accel", "rotate selected images 90 degrees ccw"),
                        0, 0);
  dt_accel_register_lib(self, NC_("accel", "create hdr"), 0, 0);
  dt_accel_register_lib(self, NC_("accel", "duplicate"), 0, 0);
  dt_accel_register_lib(self, NC_("accel", "reset rotation"), 0, 0);
}

void connect_key_accels(dt_lib_module_t *self)
>>>>>>> 677ed062
{
  dt_lib_image_t *d = (dt_lib_image_t*)self->data;

  dt_accel_connect_button_lib(self, "remove from collection", d->remove_button);
  dt_accel_connect_button_lib(self, "delete from disk", d->delete_button);
  dt_accel_connect_button_lib(self, "rotate selected images 90 degrees cw",
                              d->rotate_cw_button);
  dt_accel_connect_button_lib(self, "rotate selected images 90 degrees ccw",
                              d->rotate_ccw_button);
  dt_accel_connect_button_lib(self, "create hdr", d->create_hdr_button);
  dt_accel_connect_button_lib(self, "duplicate", d->duplicate_button);
  dt_accel_connect_button_lib(self, "reset rotation", d->reset_button);
}<|MERGE_RESOLUTION|>--- conflicted
+++ resolved
@@ -151,8 +151,6 @@
 }
 
 void init_key_accels(dt_lib_module_t *self)
-<<<<<<< HEAD
-=======
 {
   dt_accel_register_lib(self, NC_("accel", "remove from collection"),
                         GDK_Delete, 0);
@@ -169,7 +167,6 @@
 }
 
 void connect_key_accels(dt_lib_module_t *self)
->>>>>>> 677ed062
 {
   dt_lib_image_t *d = (dt_lib_image_t*)self->data;
 
