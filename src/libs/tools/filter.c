--- conflicted
+++ resolved
@@ -42,15 +42,8 @@
 static void _lib_filter_combobox_changed(GtkComboBox *widget, gpointer user_data);
 /* callback for sort combobox change */
 static void _lib_filter_sort_combobox_changed(GtkComboBox *widget, gpointer user_data);
-<<<<<<< HEAD
-/* callback for grouping button */
-static void _lib_filter_grouping_button_clicked(GtkWidget *widget, gpointer user_data);
-/* callback for preference button */
-static void _lib_filter_preferences_button_clicked(GtkWidget *widget, gpointer user_data);
-=======
 /* callback for reverse sort check button change */
 static void _lib_filter_reverse_button_changed(GtkDarktableToggleButton *widget, gpointer user_data);
->>>>>>> fc8998b9
 /* updates the query and redraws the view */
 static void _lib_filter_update_query(dt_lib_module_t *self);
 
@@ -142,19 +135,6 @@
                     G_CALLBACK (_lib_filter_sort_combobox_changed),
                     (gpointer)self);
 
-<<<<<<< HEAD
-  /* create the grouping button */
-  widget = dtgtk_togglebutton_new(dtgtk_cairo_paint_grouping, CPF_STYLE_FLAT);
-  gtk_box_pack_start(GTK_BOX(self->widget), widget, FALSE, FALSE, 7);
-  if(darktable.gui->grouping)
-    g_object_set(G_OBJECT(widget), "tooltip-text", _("expand grouped images"), (char *)NULL);
-  else
-    g_object_set(G_OBJECT(widget), "tooltip-text", _("collapse grouped images"), (char *)NULL);
-  g_signal_connect (G_OBJECT (widget), "clicked",
-                    G_CALLBACK (_lib_filter_grouping_button_clicked),
-                    NULL);
-  gtk_toggle_button_set_active(GTK_TOGGLE_BUTTON(widget), darktable.gui->grouping);
-=======
   /* reverse order checkbutton */
   d->reverse = widget = dtgtk_togglebutton_new(dtgtk_cairo_paint_solid_arrow, CPF_STYLE_BOX|CPF_DIRECTION_UP); 
   if (darktable.collection->params.descending)
@@ -171,7 +151,6 @@
   g_signal_connect (G_OBJECT (widget), "toggled",
                     G_CALLBACK (_lib_filter_reverse_button_changed),
                     (gpointer)self);
->>>>>>> fc8998b9
 
   /* initialize proxy */
   darktable.view_manager->proxy.filter.module = self;
@@ -228,23 +207,7 @@
   _lib_filter_update_query(user_data);
 }
 
-<<<<<<< HEAD
-static void _lib_filter_grouping_button_clicked (GtkWidget *widget, gpointer user_data)
-{
-  darktable.gui->grouping = gtk_toggle_button_get_active(GTK_TOGGLE_BUTTON(widget));
-  if(darktable.gui->grouping)
-    g_object_set(G_OBJECT(widget), "tooltip-text", _("expand grouped images"), (char *)NULL);
-  else
-    g_object_set(G_OBJECT(widget), "tooltip-text", _("collapse grouped images"), (char *)NULL);
-  dt_conf_set_bool("ui_last/grouping", darktable.gui->grouping);
-  darktable.gui->expanded_group_id = -1;
-  dt_collection_update_query(darktable.collection);
-}
-
-static void _lib_filter_preferences_button_clicked (GtkWidget *widget, gpointer user_data)
-=======
 static void _lib_filter_sort_combobox_changed(GtkComboBox *widget, gpointer user_data)
->>>>>>> fc8998b9
 {
   /* update the ui last settings */
   dt_collection_set_sort(darktable.collection, gtk_combo_box_get_active(widget), -1);
@@ -262,12 +225,6 @@
   dt_collection_update_query (darktable.collection);
 
   /* update film strip, jump to currently opened image, if any: */
-<<<<<<< HEAD
-  if(darktable.develop->image)
-    dt_view_filmstrip_scroll_to_image(darktable.view_manager, darktable.develop->image->id);
-}
-
-=======
   dt_view_filmstrip_scroll_to_image(darktable.view_manager, darktable.develop->image_storage.id, FALSE);
 }
 
@@ -281,5 +238,4 @@
 }
 // modelines: These editor modelines have been set for all relevant files by tools/update_modelines.sh
 // vim: shiftwidth=2 expandtab tabstop=2 cindent
->>>>>>> fc8998b9
 // kate: tab-indents: off; indent-width 2; replace-tabs on; indent-mode cstyle; remove-trailing-space on;