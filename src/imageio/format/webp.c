--- conflicted
+++ resolved
@@ -275,33 +275,19 @@
 
 static void compression_changed(GtkWidget *widget, gpointer user_data)
 {
-<<<<<<< HEAD
-  int comp_type = dt_bauhaus_combobox_get(widget);
+  const int comp_type = dt_bauhaus_combobox_get(widget);
   dt_conf_set_int("plugins/imageio/format/webp/comp_type", comp_type);
-=======
-  const long int comp_type = (long int)user_data;
-  if(gtk_toggle_button_get_active(GTK_TOGGLE_BUTTON(radiobutton)))
-    dt_conf_set_int("plugins/imageio/format/webp/comp_type", comp_type);
->>>>>>> 7a3f4221
 }
 
 static void quality_changed(GtkWidget *slider, gpointer user_data)
 {
-<<<<<<< HEAD
-  int quality = (int)dt_bauhaus_slider_get(slider);
-=======
-  const int quality = (int)dtgtk_slider_get_value(slider);
->>>>>>> 7a3f4221
+  const int quality = (int)dt_bauhaus_slider_get(slider);
   dt_conf_set_int("plugins/imageio/format/webp/quality", quality);
 }
 
 static void hint_combobox_changed(GtkWidget *widget, gpointer user_data)
 {
-<<<<<<< HEAD
-  int hint = dt_bauhaus_combobox_get(widget);
-=======
-  const int hint = gtk_combo_box_get_active(widget);
->>>>>>> 7a3f4221
+  const int hint = dt_bauhaus_combobox_get(widget);
   dt_conf_set_int("plugins/imageio/format/webp/hint", hint);
 }
 
