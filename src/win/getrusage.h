--- conflicted
+++ resolved
@@ -5,12 +5,7 @@
  This file is licensed under a BSD license.
 */
 
-<<<<<<< HEAD
-#ifndef DT_GETRUSAGE_H
-#define DT_GETRUSAGE_H
-=======
 #pragma once
->>>>>>> 7cbc9ece
 
 #include <sys/time.h> /* for struct timeval */
 
@@ -47,11 +42,6 @@
 
 extern int getrusage(int who, struct rusage *rusage);
 
-<<<<<<< HEAD
-#endif // DT_GETRUSAGE_H
-
-=======
->>>>>>> 7cbc9ece
 // modelines: These editor modelines have been set for all relevant files by tools/update_modelines.sh
 // vim: shiftwidth=2 expandtab tabstop=2 cindent
 // kate: tab-indents: off; indent-width 2; replace-tabs on; indent-mode cstyle; remove-trailing-spaces modified;