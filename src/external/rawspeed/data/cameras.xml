<?xml version="1.0" encoding="UTF-8" ?>
<?xml-stylesheet type="text/xsl" href="showcameras.xsl" ?>
<!--
	License: CC-BY-SA 3.0

	This work is licensed under a
	Creative Commons Attribution-ShareAlike 3.0 Unported License.

	See more at:
	http://creativecommons.org/licenses/by-sa/3.0/
-->

<!DOCTYPE Cameras [
<!ELEMENT BlackAreas ( Vertical*, Horizontal* ) >

<!ELEMENT Camera ( CFA?, CFA2?, Crop, Sensor+, BlackAreas?, Aliases?, Hints? ) >
<!ATTLIST Camera make CDATA #REQUIRED >
<!ATTLIST Camera model CDATA #REQUIRED >
<!ATTLIST Camera supported CDATA #IMPLIED >
<!ATTLIST Camera mode CDATA #IMPLIED >
<!ATTLIST Camera decoder_version CDATA #IMPLIED >

<!ELEMENT Cameras ( Camera+ ) >
<!ATTLIST Cameras version CDATA #IMPLIED >

<!ELEMENT CFA ( Color+ ) >
<!ATTLIST CFA height NMTOKEN #REQUIRED >
<!ATTLIST CFA width NMTOKEN #REQUIRED >

<!ELEMENT CFA2 ( Color*, ColorRow* ) >
<!ATTLIST CFA2 height NMTOKEN #REQUIRED >
<!ATTLIST CFA2 width NMTOKEN #REQUIRED >

<!ELEMENT Color ( #PCDATA ) >
<!ATTLIST Color x NMTOKEN #REQUIRED >
<!ATTLIST Color y NMTOKEN #REQUIRED >

<!ELEMENT ColorRow ( #PCDATA ) >
<!ATTLIST ColorRow y NMTOKEN #REQUIRED >

<!ELEMENT Crop EMPTY >
<!ATTLIST Crop height NMTOKEN #REQUIRED >
<!ATTLIST Crop width NMTOKEN #REQUIRED >
<!ATTLIST Crop x NMTOKEN #REQUIRED >
<!ATTLIST Crop y NMTOKEN #REQUIRED >

<!ELEMENT Horizontal EMPTY >
<!ATTLIST Horizontal height NMTOKEN #REQUIRED >
<!ATTLIST Horizontal y NMTOKEN #REQUIRED >

<!ELEMENT Sensor EMPTY >
<!ATTLIST Sensor white NMTOKEN #REQUIRED >
<!ATTLIST Sensor black NMTOKEN #REQUIRED >
<!ATTLIST Sensor black_colors NMTOKEN #IMPLIED >
<!ATTLIST Sensor iso_list NMTOKENS #IMPLIED >
<!ATTLIST Sensor iso_min NMTOKEN #IMPLIED >
<!ATTLIST Sensor iso_max NMTOKEN #IMPLIED >

<!ELEMENT Vertical EMPTY >
<!ATTLIST Vertical width NMTOKEN #REQUIRED >
<!ATTLIST Vertical x NMTOKEN #REQUIRED >

<!ELEMENT Hints ( Hint+ ) >
<!ELEMENT Hint EMPTY >
<!ATTLIST Hint name CDATA #REQUIRED >
<!ATTLIST Hint value CDATA #REQUIRED >

<!ELEMENT Aliases ( Alias+ ) >
<!ELEMENT Alias (#PCDATA) >
]>

<Cameras>
	<Camera make="Canon" model="Canon EOS 100D">
		<CFA width="2" height="2">
			<Color x="0" y="0">RED</Color>
			<Color x="1" y="0">GREEN</Color>
			<Color x="0" y="1">GREEN</Color>
			<Color x="1" y="1">BLUE</Color>
		</CFA>
		<Crop x="72" y="52" width="0" height="0"/>
		<Sensor black="0" white="16383"/>
		<BlackAreas>
			<Vertical x="0" width="72"/>
			<Horizontal y="8" height="44"/>
		</BlackAreas>
		<Aliases>
			<Alias>Canon EOS REBEL SL1</Alias>
			<Alias>Canon EOS Kiss X7</Alias>
		</Aliases>
	</Camera>
	<Camera make="Canon" model="Canon EOS 20D">
		<CFA width="2" height="2">
			<Color x="0" y="0">RED</Color>
			<Color x="1" y="0">GREEN</Color>
			<Color x="0" y="1">GREEN</Color>
			<Color x="1" y="1">BLUE</Color>
		</CFA>
		<Crop x="74" y="12" width="3522" height="2348"/>
		<Sensor black="126" white="4095"/>
		<BlackAreas>
			<Vertical x="0" width="72"/>
			<Horizontal y="2" height="8"/>
		</BlackAreas>
	</Camera>
	<Camera make="Canon" model="Canon EOS 30D">
		<CFA width="2" height="2">
			<Color x="0" y="0">RED</Color>
			<Color x="1" y="0">GREEN</Color>
			<Color x="0" y="1">GREEN</Color>
			<Color x="1" y="1">BLUE</Color>
		</CFA>
		<Crop x="74" y="12" width="3522" height="2348"/>
		<Sensor black="127" white="3398"/>
		<BlackAreas>
			<Vertical x="0" width="72"/>
			<Horizontal y="2" height="8"/>
		</BlackAreas>
	</Camera>
	<Camera make="Canon" model="Canon EOS 350D DIGITAL">
		<CFA width="2" height="2">
			<Color x="0" y="0">RED</Color>
			<Color x="1" y="0">GREEN</Color>
			<Color x="0" y="1">GREEN</Color>
			<Color x="1" y="1">BLUE</Color>
		</CFA>
		<Crop x="42" y="14" width="3474" height="2314"/>
		<Sensor black="255" white="4095"/>
		<BlackAreas>
			<Vertical x="0" width="40"/>
			<Horizontal y="0" height="12"/>
		</BlackAreas>
		<Aliases>
			<Alias>Canon EOS DIGITAL REBEL XT</Alias>
			<Alias>Canon EOS Kiss Digital N</Alias>
			<Alias>Canon EOS 350D</Alias>
		</Aliases>
	</Camera>
	<Camera make="Canon" model="Canon EOS 40D" decoder_version="2">
		<CFA width="2" height="2">
			<Color x="0" y="0">RED</Color>
			<Color x="1" y="0">GREEN</Color>
			<Color x="0" y="1">GREEN</Color>
			<Color x="1" y="1">BLUE</Color>
		</CFA>
		<Crop x="30" y="18" width="3908" height="2602"/>
		<Sensor black="1021" white="13600"/>
		<BlackAreas>
			<Vertical x="0" width="28"/>
			<Horizontal y="4" height="12"/>
		</BlackAreas>
	</Camera>
	<Camera make="Canon" model="Canon EOS 40D" mode="sRaw1">
		<Crop x="0" y="0" width="0" height="0"/>
		<Sensor black="0" white="65535"/>
		<Hints>
			<Hint name="sraw_40d" value=""/>
		</Hints>
	</Camera>
	<Camera make="Canon" model="Canon EOS 40D" mode="sRaw2">
		<Crop x="0" y="0" width="1944" height="1296"/>
		<Sensor black="0" white="65535"/>
		<Hints>
			<Hint name="sraw_40d" value=""/>
		</Hints>
	</Camera>
	<Camera make="Canon" model="Canon EOS 450D">
		<CFA width="2" height="2">
			<Color x="0" y="0">RED</Color>
			<Color x="1" y="0">GREEN</Color>
			<Color x="0" y="1">GREEN</Color>
			<Color x="1" y="1">BLUE</Color>
		</CFA>
		<Crop x="22" y="18" width="4290" height="2856"/>
		<Sensor black="1020" white="14500"/>
		<Aliases>
			<Alias>Canon EOS DIGITAL REBEL XSi</Alias>
			<Alias>Canon EOS Kiss Digital X2</Alias>
			<Alias>Canon EOS Kiss X2</Alias>
		</Aliases>
	</Camera>
	<Camera make="Canon" model="Canon EOS 50D" decoder_version="1">
		<CFA width="2" height="2">
			<Color x="0" y="0">GREEN</Color>
			<Color x="1" y="0">BLUE</Color>
			<Color x="0" y="1">RED</Color>
			<Color x="1" y="1">GREEN</Color>
		</CFA>
		<Crop x="64" y="52" width="4752" height="3158"/>
		<Sensor black="1020" white="13653"/>
		<BlackAreas>
			<Vertical x="0" width="60"/>
			<Horizontal y="2" height="46"/>
		</BlackAreas>
	</Camera>
	<Camera make="Canon" model="Canon EOS 50D" mode="sRaw1">
		<Crop x="0" y="0" width="3272" height="2178"/>
		<Sensor black="0" white="53000"/>
	</Camera>
	<Camera make="Canon" model="Canon EOS 50D" mode="sRaw2">
		<Crop x="0" y="0" width="2376" height="1584"/>
		<Sensor black="0" white="53000"/>
	</Camera>
	<Camera make="Canon" model="Canon EOS 60D" decoder_version="1">
		<CFA width="2" height="2">
			<Color x="0" y="0">GREEN</Color>
			<Color x="1" y="0">BLUE</Color>
			<Color x="0" y="1">RED</Color>
			<Color x="1" y="1">GREEN</Color>
		</CFA>
		<Crop x="146" y="54" width="0" height="0"/>
		<Sensor black="2026" white="14200"/>
		<BlackAreas>
			<Vertical x="0" width="140"/>
			<Horizontal y="4" height="46"/>
		</BlackAreas>
	</Camera>
	<Camera make="Canon" model="Canon EOS 60D" mode="sRaw1">
		<Crop x="0" y="0" width="0" height="0"/>
		<Sensor black="0" white="65535"/>
	</Camera>
	<Camera make="Canon" model="Canon EOS 60D" mode="sRaw2">
		<Crop x="0" y="0" width="0" height="0"/>
		<Sensor black="0" white="65535"/>
	</Camera>
	<Camera make="Canon" model="Canon EOS 70D" decoder_version="1">
		<CFA width="2" height="2">
			<Color x="0" y="0">RED</Color>
			<Color x="1" y="0">GREEN</Color>
			<Color x="0" y="1">GREEN</Color>
			<Color x="1" y="1">BLUE</Color>
		</CFA>
		<Crop x="72" y="38" width="0" height="0"/>
		<Sensor black="2026" white="13653" iso_min="0" iso_max="199"/>
		<Sensor black="2026" white="16383" iso_min="6400" iso_max="25600"/>
		<Sensor black="2026" white="15387"/>
		<BlackAreas>
			<Vertical x="0" width="72"/>
			<Horizontal y="0" height="38"/>
		</BlackAreas>
	</Camera>
	<Camera make="Canon" model="Canon EOS 70D" mode="sRaw1">
		<Crop x="0" y="0" width="0" height="0"/>
		<Sensor black="0" white="53000"/>
		<Hints>
			<Hint name="sraw_new" value=""/>
			<Hint name="invert_sraw_wb" value=""/>
		</Hints>
	</Camera>
	<Camera make="Canon" model="Canon EOS 70D" mode="sRaw2">
		<Crop x="0" y="0" width="0" height="0"/>
		<Sensor black="0" white="53000"/>
		<Hints>
			<Hint name="sraw_new" value=""/>
			<Hint name="invert_sraw_wb" value=""/>
		</Hints>
	</Camera>
	<Camera make="Canon" model="Canon EOS 700D">
		<CFA width="2" height="2">
			<Color x="0" y="0">RED</Color>
			<Color x="1" y="0">GREEN</Color>
			<Color x="0" y="1">GREEN</Color>
			<Color x="1" y="1">BLUE</Color>
		</CFA>
		<Crop x="72" y="52" width="0" height="0"/>
		<Sensor black="2026" white="13584" iso_min="0" iso_max = "199"/>
		<Sensor black="2026" white="16383" iso_min="6400" iso_max = "25600"/>
		<Sensor black="2026" white="15304"/>
		<BlackAreas>
			<Vertical x="0" width="70"/>
			<Horizontal y="4" height="50"/>
		</BlackAreas>
		<Aliases>
			<Alias>Canon EOS REBEL T5i</Alias>
			<Alias>Canon EOS Kiss X7i</Alias>
		</Aliases>
	</Camera>
	<Camera make="Canon" model="Canon EOS 500D">
		<CFA width="2" height="2">
			<Color x="0" y="0">RED</Color>
			<Color x="1" y="0">GREEN</Color>
			<Color x="0" y="1">GREEN</Color>
			<Color x="1" y="1">BLUE</Color>
		</CFA>
		<Crop x="62" y="30" width="4722" height="3142"/>
		<Sensor black="1020" white="16000"/>
		<BlackAreas>
			<Vertical x="0" width="56"/>
			<Horizontal y="2" height="22"/>
		</BlackAreas>
		<Aliases>
			<Alias>Canon EOS REBEL T1i</Alias>
			<Alias>Canon EOS Kiss X3</Alias>
		</Aliases>
	</Camera>
	<Camera make="Canon" model="Canon EOS 550D">
		<CFA width="2" height="2">
			<Color x="1" y="0">BLUE</Color>
			<Color x="0" y="0">GREEN</Color>
			<Color x="1" y="1">GREEN</Color>
			<Color x="0" y="1">RED</Color>
		</CFA>
		<Crop x="148" y="54" width="0" height="0"/>
		<Sensor black="2048" white="15831"/>
		<BlackAreas>
			<Vertical x="0" width="140"/>
			<Horizontal y="4" height="44"/>
		</BlackAreas>
		<Aliases>
			<Alias>Canon EOS REBEL T2i</Alias>
			<Alias>Canon EOS Kiss X4</Alias>
		</Aliases>
	</Camera>
	<Camera make="Canon" model="Canon EOS 600D">
		<CFA width="2" height="2">
			<Color x="0" y="0">GREEN</Color>
			<Color x="1" y="0">BLUE</Color>
			<Color x="0" y="1">RED</Color>
			<Color x="1" y="1">GREEN</Color>
		</CFA>
		<Crop x="146" y="54" width="0" height="0"/>
		<Sensor black="2026" white="13584" iso_min="0" iso_max = "199"/>
		<Sensor black="2026" white="15304"/>
		<BlackAreas>
			<Vertical x="0" width="140"/>
			<Horizontal y="4" height="44"/>
		</BlackAreas>
		<Aliases>
			<Alias>Canon EOS REBEL T3i</Alias>
			<Alias>Canon EOS Kiss X5</Alias>
		</Aliases>
	</Camera>
	<Camera make="Canon" model="Canon EOS 650D">
		<CFA width="2" height="2">
			<Color x="0" y="0">RED</Color>
			<Color x="1" y="0">GREEN</Color>
			<Color x="0" y="1">GREEN</Color>
			<Color x="1" y="1">BLUE</Color>
		</CFA>
		<Crop x="76" y="56" width="0" height="0"/>
		<Sensor black="2026" white="13584" iso_min="0" iso_max = "199"/>
		<Sensor black="2026" white="15304"/>
		<BlackAreas>
			<Vertical x="0" width="70"/>
			<Horizontal y="4" height="44"/>
		</BlackAreas>
		<Aliases>
			<Alias>Canon EOS REBEL T4i</Alias>
			<Alias>Canon EOS Kiss X6i</Alias>
		</Aliases>
	</Camera>
	<Camera make="Canon" model="Canon EOS 5D">
		<CFA width="2" height="2">
			<Color x="0" y="0">RED</Color>
			<Color x="1" y="0">GREEN</Color>
			<Color x="0" y="1">GREEN</Color>
			<Color x="1" y="1">BLUE</Color>
		</CFA>
		<Crop x="90" y="34" width="4386" height="2920"/>
		<Sensor black="127" white="3692"/>
		<BlackAreas>
			<Vertical x="0" width="88"/>
			<Horizontal y="2" height="30"/>
		</BlackAreas>
	</Camera>
	<Camera make="Canon" model="Canon EOS 5D Mark II" decoder_version="1">
		<CFA width="2" height="2">
			<Color x="0" y="0">GREEN</Color>
			<Color x="1" y="0">BLUE</Color>
			<Color x="0" y="1">RED</Color>
			<Color x="1" y="1">GREEN</Color>
		</CFA>
		<Crop x="158" y="51" width="5634" height="3753"/>
		<Sensor black="1024" white="12995" iso_list="160 320 640 1250"/>
		<Sensor black="1024" white="15950"/>
		<BlackAreas>
			<Vertical x="0" width="156"/>
			<Horizontal y="2" height="48"/>
		</BlackAreas>
	</Camera>
	<Camera make="Canon" model="Canon EOS 5D Mark II" mode="sRaw1">
		<Crop x="0" y="0" width="3872" height="2574"/>
		<Sensor black="0" white="57200" iso_list="160 320 640 1250"/>
		<Sensor black="0" white="64948"/>
	</Camera>
	<Camera make="Canon" model="Canon EOS 5D Mark II" mode="sRaw2">
		<Crop x="0" y="0" width="2808" height="1872"/>
		<Sensor black="0" white="57200" iso_list="160 320 640 1250"/>
		<Sensor black="0" white="64948"/>
	</Camera>
	<Camera make="Canon" model="Canon EOS 5D Mark III" decoder_version="2">
		<CFA width="2" height="2">
			<Color x="0" y="0">RED</Color>
			<Color x="1" y="0">GREEN</Color>
			<Color x="0" y="1">GREEN</Color>
			<Color x="1" y="1">BLUE</Color>
		</CFA>
		<Crop x="124" y="82" width="-2" height="0"/>
		<Sensor black="2060" white="16383"/>
		<Sensor black="2060" white="15700" iso_list="400 500 1600"/>
		<Sensor black="2060" white="15200" iso_list="100 125 200 250 800 2000"/>
		<Sensor black="2060" white="15100" iso_list="2500 10000"/>
		<Sensor black="2060" white="13700" iso_list="160 320 1250"/>
		<Sensor black="2060" white="14200" iso_list="640 5000"/>
		<BlackAreas>
			<Vertical x="0" width="120"/>
			<Horizontal y="2" height="78"/>
		</BlackAreas>
	</Camera>
	<Camera make="Canon" model="Canon EOS 5D Mark III" mode="sRaw1">
		<Crop x="0" y="0" width="0" height="0"/>
		<Sensor black="0" white="44112" iso_list="160 320 640 1250 2500 5000 10000"/>
		<Sensor black="0" white="50300" iso_list="100 20000"/>
		<Sensor black="0" white="55128" iso_list="25600 51200 65535"/>
		<Sensor black="0" white="53220"/>
		<Hints>
			<Hint name="sraw_new" value=""/>
			<Hint name="invert_sraw_wb" value=""/>
		</Hints>
	</Camera>
	<Camera make="Canon" model="Canon EOS 5D Mark III" mode="sRaw2">
		<Crop x="0" y="0" width="0" height="0"/>
		<Sensor black="0" white="44112" iso_list="160 320 640 1250 2500 5000 10000"/>
		<Sensor black="0" white="51300" iso_list="250"/>
		<Sensor black="0" white="55028" iso_list="25600 51200 65535"/>
		<Sensor black="0" white="53000"/>
		<Hints>
			<Hint name="sraw_new" value=""/>
			<Hint name="invert_sraw_wb" value=""/>
		</Hints>
	</Camera>
	<Camera make="Canon" model="Canon EOS 6D" decoder_version="2">
		<CFA width="2" height="2">
			<Color x="0" y="0">RED</Color>
			<Color x="1" y="0">GREEN</Color>
			<Color x="0" y="1">GREEN</Color>
			<Color x="1" y="1">BLUE</Color>
		</CFA>
		<Crop x="74" y="40" width="0" height="-2"/>
		<Sensor black="2048" white="16383"/>
		<BlackAreas>
			<Vertical x="0" width="68"/>
			<Horizontal y="2" height="36"/>
		</BlackAreas>
	</Camera>
	<!---Guess -->
	<Camera make="Canon" model="Canon EOS 6D" mode="sRaw1" decoder_version="3">
		<Crop x="0" y="0" width="0" height="0"/>
		<Sensor black="0" white="48664"/>
		<Hints>
			<Hint name="sraw_new" value=""/>
			<Hint name="invert_sraw_wb" value=""/>
		</Hints>
	</Camera>
	<!---Guess -->
	<Camera make="Canon" model="Canon EOS 6D" mode="sRaw2">
		<Crop x="0" y="0" width="0" height="0"/>
		<Sensor black="0" white="48664"/>
		<Hints>
			<Hint name="sraw_new" value=""/>
			<Hint name="invert_sraw_wb" value=""/>
		</Hints>
	</Camera>
	<Camera make="Canon" model="Canon EOS 7D" decoder_version="1">
		<CFA width="2" height="2">
			<Color x="0" y="0">GREEN</Color>
			<Color x="1" y="0">BLUE</Color>
			<Color x="0" y="1">RED</Color>
			<Color x="1" y="1">GREEN</Color>
		</CFA>
		<Crop x="158" y="52" width="5202" height="3464"/>
		<Sensor black="1025" white="8150" iso_min="12800" iso_max="12800"/>
		<Sensor black="2050" white="16300"/>
		<BlackAreas>
			<Vertical x="8" width="156"/>
			<Horizontal y="32" height="18"/>
		</BlackAreas>
	</Camera>
	<Camera make="Canon" model="Canon EOS 7D" mode="sRaw1">
		<Crop x="0" y="0" width="0" height="0"/>
		<Sensor black="0" white="44200" iso_list="100 125 160 320 640 1250"/>
		<Sensor black="0" white="54000"/>
	</Camera>
	<Camera make="Canon" model="Canon EOS 7D" mode="sRaw2">
		<Crop x="0" y="0" width="0" height="0"/>
		<Sensor black="0" white="44200" iso_list="100 125 160 320 640 1250"/>
		<Sensor black="0" white="54000"/>
	</Camera>
	<Camera make="Canon" model="Canon EOS 1000D">
		<CFA width="2" height="2">
			<Color x="0" y="0">RED</Color>
			<Color x="1" y="0">GREEN</Color>
			<Color x="0" y="1">GREEN</Color>
			<Color x="1" y="1">BLUE</Color>
		</CFA>
		<Crop x="42" y="18" width="3906" height="2602"/>
		<Sensor black="255" white="3650" iso_min="0" iso_max="199"/>
		<Sensor black="255" white="4036"/>
		<BlackAreas>
			<Vertical x="0" width="41"/>
			<Horizontal y="2" height="14"/>
		</BlackAreas>
		<Aliases>
			<Alias>Canon EOS DIGITAL REBEL XS</Alias>
			<Alias>Canon EOS Kiss Digital F</Alias>
		</Aliases>
	</Camera>
	<Camera make="Canon" model="Canon EOS 1100D">
		<CFA width="2" height="2">
			<Color x="0" y="0">RED</Color>
			<Color x="1" y="0">GREEN</Color>
			<Color x="0" y="1">GREEN</Color>
			<Color x="1" y="1">BLUE</Color>
		</CFA>
		<Crop x="64" y="20" width="0" height="0"/>
		<Sensor black="2036" white="15500"/>
		<BlackAreas>
			<Vertical x="0" width="58"/>
			<Horizontal y="4" height="12"/>
		</BlackAreas>
		<Aliases>
			<Alias>Canon EOS REBEL T3</Alias>
		</Aliases>
	</Camera>
	<Camera make="Canon" model="Canon EOS 1200D">
		<CFA width="2" height="2">
			<Color x="0" y="0">GREEN</Color>
			<Color x="1" y="0">BLUE</Color>
			<Color x="0" y="1">RED</Color>
			<Color x="1" y="1">GREEN</Color>
		</CFA>
		<Crop x="146" y="54" width="0" height="0"/>
		<Sensor black="2046" white="12279" iso_min="0" iso_max = "199"/>
		<Sensor black="2046" white="15000"/>
		<BlackAreas>
			<Vertical x="0" width="140"/>
			<Horizontal y="4" height="44"/>
		</BlackAreas>
		<Aliases>
			<Alias>Canon EOS REBEL T5</Alias>
			<Alias>Canon EOS Kiss X70</Alias>
		</Aliases>
	</Camera>
	<Camera make="Canon" model="Canon EOS 400D DIGITAL">
		<CFA width="2" height="2">
			<Color x="0" y="0">RED</Color>
			<Color x="1" y="0">GREEN</Color>
			<Color x="0" y="1">GREEN</Color>
			<Color x="1" y="1">BLUE</Color>
		</CFA>
		<Crop x="42" y="18" width="3906" height="2602"/>
		<Sensor black="255" white="3726"/>
		<BlackAreas>
			<Vertical x="0" width="40"/>
			<Horizontal y="4" height="12"/>
		</BlackAreas>
		<Aliases>
			<Alias>Canon EOS DIGITAL REBEL XTi</Alias>
			<Alias>Canon EOS Kiss Digital X</Alias>
		</Aliases>
	</Camera>
	<Camera make="Canon" model="Canon EOS M">
		<CFA width="2" height="2">
			<Color x="0" y="0">RED</Color>
			<Color x="1" y="0">GREEN</Color>
			<Color x="0" y="1">GREEN</Color>
			<Color x="1" y="1">BLUE</Color>
		</CFA>
		<Crop x="76" y="56" width="0" height="0"/>
		<Sensor black="2026" white="13584" iso_min="0" iso_max = "199"/>
		<Sensor black="2026" white="15304"/>
		<BlackAreas>
			<Vertical x="0" width="70"/>
			<Horizontal y="4" height="44"/>
		</BlackAreas>
	</Camera>
	<Camera make="Canon" model="Canon EOS-1D Mark II">
		<CFA width="2" height="2">
			<Color x="0" y="0">RED</Color>
			<Color x="1" y="0">GREEN</Color>
			<Color x="0" y="1">GREEN</Color>
			<Color x="1" y="1">BLUE</Color>
		</CFA>
		<Crop x="74" y="12" width="3522" height="2348"/>
		<Sensor black="127" white="3700"/>
		<BlackAreas>
			<Vertical x="0" width="72"/>
			<Horizontal y="2" height="8"/>
		</BlackAreas>
	</Camera>
	<Camera make="Canon" model="Canon EOS-1D Mark II N">
		<CFA width="2" height="2">
			<Color x="0" y="0">RED</Color>
			<Color x="1" y="0">GREEN</Color>
			<Color x="0" y="1">GREEN</Color>
			<Color x="1" y="1">BLUE</Color>
		</CFA>
		<Crop x="74" y="12" width="3522" height="2348"/>
		<Sensor black="127" white="3700"/>
		<BlackAreas>
			<Vertical x="0" width="72"/>
			<Horizontal y="2" height="8"/>
		</BlackAreas>
	</Camera>
	<Camera make="Canon" model="Canon EOS-1D Mark III" decoder_version="1">
		<CFA width="2" height="2">
			<Color x="0" y="0">RED</Color>
			<Color x="1" y="0">GREEN</Color>
			<Color x="0" y="1">GREEN</Color>
			<Color x="1" y="1">BLUE</Color>
		</CFA>
		<Crop x="78" y="20" width="3906" height="2600"/>
		<Sensor black="1023" white="15100"/>
		<BlackAreas>
			<Vertical x="2" width="74"/>
			<Horizontal y="4" height="14"/>
		</BlackAreas>
	</Camera>
	<Camera make="Canon" model="Canon EOS-1D Mark III" mode="sRaw1">
		<Crop x="0" y="0" width="0" height="0"/>
		<Sensor black="0" white="65535"/>
	</Camera>
	<Camera make="Canon" model="Canon EOS-1D Mark III" mode="sRaw2">
		<Crop x="0" y="0" width="0" height="0"/>
		<Sensor black="0" white="65535"/>
	</Camera>
	<Camera make="Canon" model="Canon EOS-1D Mark IV" decoder_version="1">
		<CFA width="2" height="2">
			<Color x="0" y="0">GREEN</Color>
			<Color x="1" y="0">BLUE</Color>
			<Color x="0" y="1">RED</Color>
			<Color x="1" y="1">GREEN</Color>
		</CFA>
		<Crop x="144" y="46" width="-64" height="-2"/>
		<Sensor black="2000" white="13000"/>
		<BlackAreas>
			<Vertical x="0" width="140"/>
			<Horizontal y="26" height="16"/>
		</BlackAreas>
	</Camera>
	<Camera make="Canon" model="Canon EOS-1D Mark IV" mode="sRaw1">
		<Crop x="0" y="0" width="0" height="0"/>
		<Sensor black="0" white="65535"/>
	</Camera>
	<Camera make="Canon" model="Canon EOS-1D Mark IV" mode="sRaw2">
		<Crop x="0" y="0" width="0" height="0"/>
		<Sensor black="0" white="65535"/>
	</Camera>
	<Camera make="Canon" model="Canon EOS-1Ds Mark II">
		<CFA width="2" height="2">
			<Color x="0" y="0">GREEN</Color>
			<Color x="1" y="0">BLUE</Color>
			<Color x="0" y="1">RED</Color>
			<Color x="1" y="1">GREEN</Color>
		</CFA>
		<Crop x="98" y="13" width="5010" height="3336"/>
		<Sensor black="126" white="4060"/>
		<BlackAreas>
			<Vertical x="0" width="96"/>
			<Horizontal y="2" height="10"/>
		</BlackAreas>
	</Camera>
	<Camera make="Canon" model="Canon EOS-1Ds Mark III" decoder_version="1">
		<CFA width="2" height="2">
			<Color x="0" y="0">RED</Color>
			<Color x="1" y="0">GREEN</Color>
			<Color x="0" y="1">GREEN</Color>
			<Color x="1" y="1">BLUE</Color>
		</CFA>
		<Crop x="62" y="20" width="5640" height="3752"/>
		<Sensor black="1021" white="15100"/>
		<BlackAreas>
			<Vertical x="0" width="60"/>
			<Horizontal y="4" height="14"/>
		</BlackAreas>
	</Camera>
	<Camera make="Canon" model="Canon EOS-1Ds Mark III" mode="sRaw1">
		<Crop x="0" y="0" width="0" height="0"/>
		<Sensor black="0" white="65535"/>
	</Camera>
	<Camera make="Canon" model="Canon EOS-1Ds Mark III" mode="sRaw2">
		<Crop x="0" y="0" width="0" height="0"/>
		<Sensor black="0" white="65535"/>
	</Camera>
	<Camera make="Canon" model="Canon EOS-1D X" decoder_version="1">
		<CFA width="2" height="2">
			<Color x="0" y="0">RED</Color>
			<Color x="1" y="0">GREEN</Color>
			<Color x="0" y="1">GREEN</Color>
			<Color x="1" y="1">BLUE</Color>
		</CFA>
		<Crop x="128" y="102" width="0" height="-2"/>
		<Sensor black="2050" white="15100"/>
		<BlackAreas>
			<Vertical x="0" width="120"/>
			<Horizontal y="0" height="98"/>
		</BlackAreas>
	</Camera>
	<Camera make="Canon" model="Canon EOS-1D X" mode="sRaw1">
		<Crop x="0" y="0" width="0" height="0"/>
		<Sensor black="0" white="65535"/>
	</Camera>
	<Camera make="Canon" model="Canon EOS-1D X" mode="sRaw2">
		<Crop x="0" y="0" width="0" height="0"/>
		<Sensor black="0" white="65535"/>
	</Camera>
	<Camera make="Canon" model="Canon PowerShot G1 X">
		<CFA width="2" height="2">
			<Color x="0" y="0">RED</Color>
			<Color x="1" y="0">GREEN</Color>
			<Color x="0" y="1">GREEN</Color>
			<Color x="1" y="1">BLUE</Color>
		</CFA>
		<Crop x="82" y="52" width="-14" height="0"/>
		<Sensor black="0" white="16383"/>
		<BlackAreas>
			<Vertical x="0" width="68"/>
			<Horizontal y="0" height="46"/>
		</BlackAreas>
	</Camera>
	<Camera make="Canon" model="Canon PowerShot G1 X Mark II">
		<CFA width="2" height="2">
			<Color x="0" y="0">RED</Color>
			<Color x="1" y="0">GREEN</Color>
			<Color x="0" y="1">GREEN</Color>
			<Color x="1" y="1">BLUE</Color>
		</CFA>
		<Crop x="82" y="52" width="-14" height="0"/>
		<Sensor black="0" white="16000"/>
		<BlackAreas>
			<Vertical x="0" width="68"/>
			<Horizontal y="0" height="46"/>
		</BlackAreas>
	</Camera>
	<Camera make="Canon" model="Canon PowerShot G12">
		<CFA width="2" height="2">
			<Color x="0" y="0">RED</Color>
			<Color x="1" y="0">GREEN</Color>
			<Color x="0" y="1">GREEN</Color>
			<Color x="1" y="1">BLUE</Color>
		</CFA>
		<Crop x="54" y="14" width="-12" height="-18"/>
		<Sensor black="120" white="4095"/>
		<BlackAreas>
			<Vertical x="0" width="50"/>
			<Horizontal y="0" height="10"/>
		</BlackAreas>
	</Camera>
	<Camera make="Canon" model="Canon PowerShot G11">
		<CFA width="2" height="2">
			<Color x="0" y="0">RED</Color>
			<Color x="1" y="0">GREEN</Color>
			<Color x="0" y="1">GREEN</Color>
			<Color x="1" y="1">BLUE</Color>
		</CFA>
		<Crop x="10" y="18" width="-56" height="-14"/>
		<Sensor black="120" white="4095"/>
		<BlackAreas>
			<Vertical x="0" width="10"/>
			<Vertical x="3696" width="48"/>
			<Horizontal y="0" height="14"/>
			<Horizontal y="2778" height="6"/>
		</BlackAreas>
	</Camera>
	<Camera make="Canon" model="Canon PowerShot G10">
		<CFA width="2" height="2">
			<Color x="0" y="0">GREEN</Color>
			<Color x="1" y="0">BLUE</Color>
			<Color x="0" y="1">RED</Color>
			<Color x="1" y="1">GREEN</Color>
		</CFA>
		<Crop x="12" y="13" width="4432" height="3323"/>
		<Sensor black="128" white="4095"/>
		<BlackAreas>
			<Vertical x="0" width="10"/>
			<Horizontal y="0" height="8"/>
		</BlackAreas>
	</Camera>
	<Camera make="Canon" model="Canon PowerShot G9">
		<CFA width="2" height="2">
			<Color x="0" y="0">RED</Color>
			<Color x="1" y="0">GREEN</Color>
			<Color x="0" y="1">GREEN</Color>
			<Color x="1" y="1">BLUE</Color>
		</CFA>
		<Crop x="48" y="12" width="4032" height="3024"/>
		<Sensor black="125" white="4095"/>
		<BlackAreas>
			<Vertical x="0" width="46"/>
			<Horizontal y="0" height="8"/>
		</BlackAreas>
	</Camera>
	<Camera make="Canon" model="Canon PowerShot G15">
		<CFA width="2" height="2">
			<Color x="0" y="0">GREEN</Color>
			<Color x="1" y="0">BLUE</Color>
			<Color x="0" y="1">RED</Color>
			<Color x="1" y="1">GREEN</Color>
		</CFA>
		<Crop x="106" y="12" width="-10" height="-66"/>
		<Sensor black="500" white="2800" iso_min="12800" iso_max="12800"/>
		<Sensor black="128" white="4095"/>
		<BlackAreas>
			<Vertical x="0" width="100"/>
			<Horizontal y="3062" height="60"/>
		</BlackAreas>
	</Camera>
	<Camera make="Canon" model="Canon PowerShot G16" decoder_version="4">
		<CFA width="2" height="2">
			<Color x="0" y="0">RED</Color>
			<Color x="1" y="0">GREEN</Color>
			<Color x="0" y="1">GREEN</Color>
			<Color x="1" y="1">BLUE</Color>
		</CFA>
		<Crop x="96" y="18" width="-24" height="0"/>
		<Sensor black="0" white="4095"/>
		<BlackAreas>
			<Vertical x="0" width="80"/>
			<Horizontal y="0" height="16"/>
		</BlackAreas>
	</Camera>
	<Camera make="Canon" model="Canon PowerShot SX1 IS">
		<CFA width="2" height="2">
			<Color x="0" y="0">RED</Color>
			<Color x="1" y="0">GREEN</Color>
			<Color x="0" y="1">GREEN</Color>
			<Color x="1" y="1">BLUE</Color>
		</CFA>
		<Crop x="192" y="12" width="3958" height="2760"/>
		<Sensor black="125" white="4095"/>
		<BlackAreas>
			<Vertical x="0" width="188"/>
			<Horizontal y="0" height="10"/>
		</BlackAreas>
	</Camera>
	<Camera make="Canon" model="Canon PowerShot S90">
		<CFA width="2" height="2">
			<Color x="0" y="0">RED</Color>
			<Color x="1" y="0">GREEN</Color>
			<Color x="0" y="1">GREEN</Color>
			<Color x="1" y="1">BLUE</Color>
		</CFA>
		<Crop x="10" y="18" width="-54" height="-10"/>
		<Sensor black="125" white="4095"/>
		<BlackAreas>
			<Vertical x="0" width="6"/>
			<Horizontal y="0" height="14"/>
		</BlackAreas>
	</Camera>
	<Camera make="Canon" model="Canon PowerShot S95">
		<CFA width="2" height="2">
			<Color x="0" y="0">RED</Color>
			<Color x="1" y="0">GREEN</Color>
			<Color x="0" y="1">GREEN</Color>
			<Color x="1" y="1">BLUE</Color>
		</CFA>
		<Crop x="66" y="24" width="-20" height="-24"/>
		<Sensor black="125" white="4095"/>
		<BlackAreas>
			<Vertical x="0" width="50"/>
			<Vertical x="3738" width="6"/>
			<Horizontal y="0" height="10"/>
			<Horizontal y="2774" height="10"/>
		</BlackAreas>
	</Camera>
	<Camera make="Canon" model="Canon PowerShot S100">
		<CFA width="2" height="2">
			<Color x="0" y="0">GREEN</Color>
			<Color x="1" y="0">BLUE</Color>
			<Color x="0" y="1">RED</Color>
			<Color x="1" y="1">GREEN</Color>
		</CFA>
		<Crop x="104" y="12" width="-10" height="-66"/>
		<Sensor black="125" white="4095"/>
		<BlackAreas>
			<Vertical x="0" width="100"/>
			<Horizontal y="0" height="10"/>
			<Horizontal y="3062" height="60"/>
		</BlackAreas>
	</Camera>
	<Camera make="Canon" model="Canon PowerShot S110">
		<CFA width="2" height="2">
			<Color x="0" y="0">GREEN</Color>
			<Color x="1" y="0">BLUE</Color>
			<Color x="0" y="1">RED</Color>
			<Color x="1" y="1">GREEN</Color>
		</CFA>
		<Crop x="106" y="12" width="-10" height="-66"/>
		<Sensor black="500" white="3072" iso_min="12800" iso_max="12800"/>
		<Sensor black="128" white="4095"/>
		<BlackAreas>
			<Vertical x="0" width="100"/>
			<Horizontal y="3062" height="60"/>
		</BlackAreas>
	</Camera>
	<Camera make="Canon" model="Canon PowerShot S120">
		<CFA width="2" height="2">
			<Color x="0" y="0">RED</Color>
			<Color x="1" y="0">GREEN</Color>
			<Color x="0" y="1">GREEN</Color>
			<Color x="1" y="1">BLUE</Color>
		</CFA>
		<Crop x="121" y="30" width="-47" height="-14"/>
		<Sensor black="0" white="4000"/>
		<BlackAreas>
			<Vertical x="0" width="74"/>
			<Horizontal y="0" height="12"/>
		</BlackAreas>
	</Camera>
	<Camera make="Canon" model="Canon PowerShot SX50 HS">
		<CFA width="2" height="2">
			<Color x="0" y="0">RED</Color>
			<Color x="1" y="0">GREEN</Color>
			<Color x="0" y="1">GREEN</Color>
			<Color x="1" y="1">BLUE</Color>
		</CFA>
		<Crop x="100" y="20" width="-10" height="0"/>
		<Sensor black="127" white="4095"/>
		<BlackAreas>
			<Vertical x="6" width="70"/>
			<Horizontal y="0" height="16"/>
		</BlackAreas>
	</Camera>
	<Camera make="NIKON CORPORATION" model="NIKON D100">
		<CFA width="2" height="2">
			<Color x="0" y="0">GREEN</Color>
			<Color x="1" y="0">RED</Color>
			<Color x="0" y="1">BLUE</Color>
			<Color x="1" y="1">GREEN</Color>
		</CFA>
		<Crop x="2" y="0" width="3030" height="2024"/>
		<Sensor black="0" white="4095"/>
	</Camera>
	<Camera make="NIKON CORPORATION" model="NIKON D1">
		<CFA width="2" height="2">
			<Color x="0" y="0">BLUE</Color>
			<Color x="1" y="0">GREEN</Color>
			<Color x="0" y="1">GREEN</Color>
			<Color x="1" y="1">RED</Color>
		</CFA>
		<Crop x="0" y="0" width="2000" height="1312"/>
		<Sensor black="0" white="4095"/>
	</Camera>
	<Camera make="NIKON CORPORATION" model="NIKON D1H">
		<CFA width="2" height="2">
			<Color x="0" y="0">BLUE</Color>
			<Color x="1" y="0">GREEN</Color>
			<Color x="0" y="1">GREEN</Color>
			<Color x="1" y="1">RED</Color>
		</CFA>
		<Crop x="0" y="0" width="2012" height="1324"/>
		<Sensor black="0" white="4095"/>
	</Camera>
	<Camera make="NIKON CORPORATION" model="NIKON D1X" supported="no">
		<CFA width="2" height="2">
			<Color x="0" y="0">BLUE</Color>
			<Color x="1" y="0">GREEN</Color>
			<Color x="0" y="1">GREEN</Color>
			<Color x="1" y="1">RED</Color>
		</CFA>
		<Crop x="0" y="0" width="4024" height="1324"/>
		<Sensor black="0" white="4095"/>
	</Camera>
	<Camera make="NIKON CORPORATION" model="NIKON D200">
		<CFA width="2" height="2">
			<Color x="0" y="0">GREEN</Color>
			<Color x="1" y="0">RED</Color>
			<Color x="0" y="1">BLUE</Color>
			<Color x="1" y="1">GREEN</Color>
		</CFA>
		<Crop x="2" y="0" width="3898" height="2616"/>
		<Sensor black="0" white="3880"/>
	</Camera>
	<Camera make="NIKON CORPORATION" model="NIKON D2H">
		<CFA width="2" height="2">
			<Color x="0" y="0">GREEN</Color>
			<Color x="1" y="0">BLUE</Color>
			<Color x="0" y="1">RED</Color>
			<Color x="1" y="1">GREEN</Color>
		</CFA>
		<Crop x="6" y="0" width="-8" height="1648"/>
		<Sensor black="0" white="3880"/>
	</Camera>
	<Camera make="NIKON CORPORATION" model="NIKON D2Hs">
		<CFA width="2" height="2">
			<Color x="0" y="0">GREEN</Color>
			<Color x="1" y="0">BLUE</Color>
			<Color x="0" y="1">RED</Color>
			<Color x="1" y="1">GREEN</Color>
		</CFA>
		<Crop x="6" y="0" width="-8" height="1648"/>
		<Sensor black="0" white="3880"/>
	</Camera>
	<Camera make="NIKON CORPORATION" model="NIKON D2X">
		<CFA width="2" height="2">
			<Color x="0" y="0">RED</Color>
			<Color x="1" y="0">GREEN</Color>
			<Color x="0" y="1">GREEN</Color>
			<Color x="1" y="1">BLUE</Color>
		</CFA>
		<Crop x="0" y="0" width="-32" height="-8"/>
		<Sensor black="0" white="3880"/>
	</Camera>
	<Camera make="NIKON CORPORATION" model="NIKON D3">
		<CFA width="2" height="2">
			<Color x="0" y="0">RED</Color>
			<Color x="1" y="0">GREEN</Color>
			<Color x="0" y="1">GREEN</Color>
			<Color x="1" y="1">BLUE</Color>
		</CFA>
		<Crop x="2" y="0" width="4282" height="2844"/>
		<Sensor black="0" white="16384"/>
	</Camera>
	<Camera make="NIKON CORPORATION" model="NIKON D3S">
		<CFA width="2" height="2">
			<Color x="0" y="0">RED</Color>
			<Color x="1" y="0">GREEN</Color>
			<Color x="0" y="1">GREEN</Color>
			<Color x="1" y="1">BLUE</Color>
		</CFA>
		<Crop x="0" y="0" width="0" height="0"/>
		<Sensor black="0" white="16384"/>
	</Camera>
	<Camera make="NIKON CORPORATION" model="NIKON D3X">
		<CFA width="2" height="2">
			<Color x="0" y="0">RED</Color>
			<Color x="1" y="0">GREEN</Color>
			<Color x="0" y="1">GREEN</Color>
			<Color x="1" y="1">BLUE</Color>
		</CFA>
		<Crop x="0" y="0" width="6080" height="4044"/>
		<Sensor black="0" white="16384"/>
	</Camera>
	<Camera make="NIKON CORPORATION" model="NIKON D300">
		<CFA width="2" height="2">
			<Color x="0" y="0">RED</Color>
			<Color x="1" y="0">GREEN</Color>
			<Color x="0" y="1">GREEN</Color>
			<Color x="1" y="1">BLUE</Color>
		</CFA>
		<Crop x="0" y="0" width="4320" height="2868"/>
		<Sensor black="0" white="15236"/>
	</Camera>
	<Camera make="NIKON CORPORATION" model="NIKON D300S">
		<CFA width="2" height="2">
			<Color x="0" y="0">RED</Color>
			<Color x="1" y="0">GREEN</Color>
			<Color x="0" y="1">GREEN</Color>
			<Color x="1" y="1">BLUE</Color>
		</CFA>
		<Crop x="0" y="0" width="4320" height="2868"/>
		<Sensor black="0" white="15236"/>
	</Camera>
	<Camera make="NIKON CORPORATION" model="NIKON D3000">
		<CFA width="2" height="2">
			<Color x="0" y="0">GREEN</Color>
			<Color x="1" y="0">BLUE</Color>
			<Color x="0" y="1">RED</Color>
			<Color x="1" y="1">GREEN</Color>
		</CFA>
		<Crop x="0" y="0" width="3898" height="2610"/>
		<Sensor black="0" white="16383"/>
	</Camera>
	<Camera make="NIKON CORPORATION" model="NIKON D3200">
		<CFA width="2" height="2">
			<Color x="0" y="0">RED</Color>
			<Color x="1" y="0">GREEN</Color>
			<Color x="0" y="1">GREEN</Color>
			<Color x="1" y="1">BLUE</Color>
		</CFA>
		<Crop x="0" y="0" width="-48" height="0"/>
		<Sensor black="0" white="16383"/>
	</Camera>
	<Camera make="NIKON CORPORATION" model="NIKON D3300">
		<CFA width="2" height="2">
			<Color x="0" y="0">RED</Color>
			<Color x="1" y="0">GREEN</Color>
			<Color x="0" y="1">GREEN</Color>
			<Color x="1" y="1">BLUE</Color>
		</CFA>
		<Crop x="8" y="8" width="-8" height="-8"/>
		<Sensor black="150" white="3880"/>
		<Hints>
			<Hint name="nikon_override_auto_black" value=""/>
		</Hints>
	</Camera>
	<Camera make="NIKON CORPORATION" model="NIKON D4">
		<CFA width="2" height="2">
			<Color x="0" y="0">RED</Color>
			<Color x="1" y="0">GREEN</Color>
			<Color x="0" y="1">GREEN</Color>
			<Color x="1" y="1">BLUE</Color>
		</CFA>
		<Crop x="2" y="0" width="-50" height="0"/>
		<Sensor black="0" white="16383"/>
		<BlackAreas>
			<Vertical x="4984" width="8"/>
		</BlackAreas>
	</Camera>
	<Camera make="NIKON CORPORATION" model="NIKON Df">
		<CFA width="2" height="2">
			<Color x="0" y="0">RED</Color>
			<Color x="1" y="0">GREEN</Color>
			<Color x="0" y="1">GREEN</Color>
			<Color x="1" y="1">BLUE</Color>
		</CFA>
		<Crop x="2" y="0" width="-50" height="0"/>
		<Sensor black="0" white="16383"/>
		<BlackAreas>
			<Vertical x="4984" width="8"/>
		</BlackAreas>
	</Camera>
	<Camera make="NIKON CORPORATION" model="NIKON D5100"  decoder_version="2">
		<CFA width="2" height="2">
			<Color x="0" y="0">RED</Color>
			<Color x="1" y="0">GREEN</Color>
			<Color x="0" y="1">GREEN</Color>
			<Color x="1" y="1">BLUE</Color>
		</CFA>
		<Crop x="0" y="0" width="-46" height="0"/>
		<Sensor black="0" white="65536"/>
	</Camera>
	<Camera make="NIKON CORPORATION" model="NIKON D3100"  decoder_version="2">
		<CFA width="2" height="2">
			<Color x="0" y="0">GREEN</Color>
			<Color x="1" y="0">BLUE</Color>
			<Color x="0" y="1">RED</Color>
			<Color x="1" y="1">GREEN</Color>
		</CFA>
		<Crop x="8" y="2" width="-24" height="-2"/>
		<Sensor black="0" white="16383"/>
	</Camera>
	<Camera make="NIKON CORPORATION" model="NIKON D40">
		<CFA width="2" height="2">
			<Color x="0" y="0">BLUE</Color>
			<Color x="1" y="0">GREEN</Color>
			<Color x="0" y="1">GREEN</Color>
			<Color x="1" y="1">RED</Color>
		</CFA>
		<Crop x="0" y="0" width="3038" height="2014"/>
		<Sensor black="0" white="3880"/>
	</Camera>
	<Camera make="NIKON CORPORATION" model="NIKON D40X">
		<CFA width="2" height="2">
			<Color x="0" y="0">GREEN</Color>
			<Color x="1" y="0">BLUE</Color>
			<Color x="0" y="1">RED</Color>
			<Color x="1" y="1">GREEN</Color>
		</CFA>
		<Crop x="4" y="0" width="3896" height="2613"/>
		<Sensor black="0" white="3880"/>
	</Camera>
	<Camera make="NIKON CORPORATION" model="NIKON D50">
		<CFA width="2" height="2">
			<Color x="0" y="0">BLUE</Color>
			<Color x="1" y="0">GREEN</Color>
			<Color x="0" y="1">GREEN</Color>
			<Color x="1" y="1">RED</Color>
		</CFA>
		<Crop x="0" y="0" width="-2" height="-2"/>
		<Sensor black="0" white="3880"/>
	</Camera>
	<Camera make="NIKON CORPORATION" model="NIKON D5000">
		<CFA width="2" height="2">
			<Color x="0" y="0">GREEN</Color>
			<Color x="1" y="0">BLUE</Color>
			<Color x="0" y="1">RED</Color>
			<Color x="1" y="1">GREEN</Color>
		</CFA>
		<Crop x="0" y="0" width="4310" height="2868"/>
		<Sensor black="0" white="4096"/>
	</Camera>
	<Camera make="NIKON CORPORATION" model="NIKON D5200">
		<CFA width="2" height="2">
			<Color x="0" y="0">RED</Color>
			<Color x="1" y="0">GREEN</Color>
			<Color x="0" y="1">GREEN</Color>
			<Color x="1" y="1">BLUE</Color>
		</CFA>
		<Crop x="0" y="0" width="0" height="0"/>
		<Sensor black="0" white="4096"/>
	</Camera>
	<Camera make="NIKON CORPORATION" model="NIKON D5300">
		<CFA width="2" height="2">
			<Color x="0" y="0">RED</Color>
			<Color x="1" y="0">GREEN</Color>
			<Color x="0" y="1">GREEN</Color>
			<Color x="1" y="1">BLUE</Color>
		</CFA>
		<Crop x="0" y="0" width="0" height="0"/>
		<Sensor black="600" white="15892"/>
		<Hints>
			<Hint name="nikon_override_auto_black" value=""/>
		</Hints>
	</Camera>
	<Camera make="NIKON CORPORATION" model="NIKON D60">
		<CFA width="2" height="2">
			<Color x="0" y="0">GREEN</Color>
			<Color x="1" y="0">BLUE</Color>
			<Color x="0" y="1">RED</Color>
			<Color x="1" y="1">GREEN</Color>
		</CFA>
		<Crop x="0" y="0" width="3900" height="2613"/>
		<Sensor black="0" white="3880"/>
	</Camera>
	<Camera make="NIKON CORPORATION" model="NIKON D600">
		<CFA width="2" height="2">
			<Color x="0" y="0">RED</Color>
			<Color x="1" y="0">GREEN</Color>
			<Color x="0" y="1">GREEN</Color>
			<Color x="1" y="1">BLUE</Color>
		</CFA>
		<Crop x="0" y="0" width="-50" height="0"/>
		<Sensor black="0" white="16383"/>
	</Camera>
	<Camera make="NIKON CORPORATION" model="NIKON D610">
		<CFA width="2" height="2">
			<Color x="0" y="0">RED</Color>
			<Color x="1" y="0">GREEN</Color>
			<Color x="0" y="1">GREEN</Color>
			<Color x="1" y="1">BLUE</Color>
		</CFA>
		<Crop x="0" y="0" width="-50" height="0"/>
		<Sensor black="0" white="16383"/>
	</Camera>
	<Camera make="NIKON CORPORATION" model="NIKON D70">
		<CFA width="2" height="2">
			<Color x="0" y="0">BLUE</Color>
			<Color x="1" y="0">GREEN</Color>
			<Color x="0" y="1">GREEN</Color>
			<Color x="1" y="1">RED</Color>
		</CFA>
		<Crop x="0" y="0" width="3038" height="2014"/>
		<Sensor black="0" white="4095"/>
	</Camera>
	<Camera make="NIKON CORPORATION" model="NIKON D700">
		<CFA width="2" height="2">
			<Color x="0" y="0">RED</Color>
			<Color x="1" y="0">GREEN</Color>
			<Color x="0" y="1">GREEN</Color>
			<Color x="1" y="1">BLUE</Color>
		</CFA>
		<Crop x="2" y="0" width="4282" height="2844"/>
		<Sensor black="0" white="3972"/>
	</Camera>
	<Camera make="NIKON CORPORATION" model="NIKON D700" mode="14bit-uncompressed">
		<CFA width="2" height="2">
			<Color x="0" y="0">RED</Color>
			<Color x="1" y="0">GREEN</Color>
			<Color x="0" y="1">GREEN</Color>
			<Color x="1" y="1">BLUE</Color>
		</CFA>
		<Crop x="2" y="0" width="4282" height="2844"/>
		<Sensor black="0" white="16383"/>
	</Camera>
	<Camera make="NIKON CORPORATION" model="NIKON D7000">
		<CFA width="2" height="2">
			<Color x="0" y="0">RED</Color>
			<Color x="1" y="0">GREEN</Color>
			<Color x="0" y="1">GREEN</Color>
			<Color x="1" y="1">BLUE</Color>
		</CFA>
		<Crop x="0" y="0" width="-46" height="-2"/>
		<Sensor black="0" white="4095"/>
	</Camera>
	<Camera make="NIKON CORPORATION" model="NIKON D7100">
		<CFA width="2" height="2">
			<Color x="0" y="0">RED</Color>
			<Color x="1" y="0">GREEN</Color>
			<Color x="0" y="1">GREEN</Color>
			<Color x="1" y="1">BLUE</Color>
		</CFA>
		<Crop x="0" y="0" width="0" height="0"/>
		<Sensor black="0" white="16383"/>
	</Camera>
	<Camera make="NIKON CORPORATION" model="NIKON D70s">
		<CFA width="2" height="2">
			<Color x="0" y="0">BLUE</Color>
			<Color x="1" y="0">GREEN</Color>
			<Color x="0" y="1">GREEN</Color>
			<Color x="1" y="1">RED</Color>
		</CFA>
		<Crop x="0" y="0" width="3040" height="2014"/>
		<Sensor black="0" white="4095"/>
	</Camera>
	<Camera make="NIKON CORPORATION" model="NIKON D80">
		<CFA width="2" height="2">
			<Color x="0" y="0">GREEN</Color>
			<Color x="1" y="0">BLUE</Color>
			<Color x="0" y="1">RED</Color>
			<Color x="1" y="1">GREEN</Color>
		</CFA>
		<Crop x="0" y="0" width="3900" height="2611"/>
		<Sensor black="0" white="3880"/>
	</Camera>
	<Camera make="NIKON CORPORATION" model="NIKON D800">
		<CFA width="2" height="2">
			<Color x="0" y="0">RED</Color>
			<Color x="1" y="0">GREEN</Color>
			<Color x="0" y="1">GREEN</Color>
			<Color x="1" y="1">BLUE</Color>
		</CFA>
		<Crop x="2" y="0" width="-48" height="0"/>
		<Sensor black="0" white="3880"/>
		<Aliases>
			<Alias>NIKON D800E</Alias>
		</Aliases>
	</Camera>
	<Camera make="NIKON CORPORATION" model="NIKON D90">
		<CFA width="2" height="2">
			<Color x="0" y="0">GREEN</Color>
			<Color x="1" y="0">BLUE</Color>
			<Color x="0" y="1">RED</Color>
			<Color x="1" y="1">GREEN</Color>
		</CFA>
		<Crop x="0" y="0" width="4310" height="2868"/>
		<Sensor black="0" white="3767"/>
	</Camera>
	<Camera make="NIKON CORPORATION" model="NIKON 1 J1" decoder_version="4">
		<CFA width="2" height="2">
			<Color x="0" y="0">RED</Color>
			<Color x="1" y="0">GREEN</Color>
			<Color x="0" y="1">GREEN</Color>
			<Color x="1" y="1">BLUE</Color>
		</CFA>
		<Crop x="0" y="0" width="0" height="-2"/>
		<Sensor black="0" white="0"/>
	</Camera>
	<Camera make="NIKON CORPORATION" model="NIKON 1 J2" decoder_version="4">
		<CFA width="2" height="2">
			<Color x="0" y="0">RED</Color>
			<Color x="1" y="0">GREEN</Color>
			<Color x="0" y="1">GREEN</Color>
			<Color x="1" y="1">BLUE</Color>
		</CFA>
		<Crop x="0" y="0" width="0" height="-2"/>
		<Sensor black="0" white="0"/>
	</Camera>
	<Camera make="NIKON CORPORATION" model="NIKON 1 J3" decoder_version="4">
		<CFA width="2" height="2">
			<Color x="0" y="0">RED</Color>
			<Color x="1" y="0">GREEN</Color>
			<Color x="0" y="1">GREEN</Color>
			<Color x="1" y="1">BLUE</Color>
		</CFA>
		<Crop x="0" y="0" width="0" height="-2"/>
		<Sensor black="0" white="4095"/>
	</Camera>
	<Camera make="NIKON CORPORATION" model="NIKON 1 S1" decoder_version="4">
		<CFA width="2" height="2">
			<Color x="0" y="0">RED</Color>
			<Color x="1" y="0">GREEN</Color>
			<Color x="0" y="1">GREEN</Color>
			<Color x="1" y="1">BLUE</Color>
		</CFA>
		<Crop x="0" y="0" width="0" height="-2"/>
		<Sensor black="0" white="0"/>
	</Camera>
	<Camera make="NIKON CORPORATION" model="NIKON 1 V1" decoder_version="4">
		<CFA width="2" height="2">
			<Color x="0" y="0">RED</Color>
			<Color x="1" y="0">GREEN</Color>
			<Color x="0" y="1">GREEN</Color>
			<Color x="1" y="1">BLUE</Color>
		</CFA>
		<Crop x="0" y="0" width="0" height="-2"/>
		<Sensor black="0" white="0"/>
	</Camera>
	<Camera make="NIKON CORPORATION" model="NIKON 1 V2" decoder_version="4">
		<CFA width="2" height="2">
			<Color x="0" y="0">RED</Color>
			<Color x="1" y="0">GREEN</Color>
			<Color x="0" y="1">GREEN</Color>
			<Color x="1" y="1">BLUE</Color>
		</CFA>
		<Crop x="0" y="0" width="0" height="0"/>
		<Sensor black="0" white="4095"/>
	</Camera>
	<Camera make="NIKON CORPORATION" model="NIKON 1 AW1" decoder_version="4">
		<CFA width="2" height="2">
			<Color x="0" y="0">RED</Color>
			<Color x="1" y="0">GREEN</Color>
			<Color x="0" y="1">GREEN</Color>
			<Color x="1" y="1">BLUE</Color>
		</CFA>
		<Crop x="0" y="0" width="0" height="0"/>
		<Sensor black="0" white="4095"/>
	</Camera>
	<Camera make="NIKON" model="E5400" decoder_version="3">
		<CFA width="2" height="2">
			<Color x="0" y="0">BLUE</Color>
			<Color x="1" y="0">GREEN</Color>
			<Color x="0" y="1">GREEN</Color>
			<Color x="1" y="1">RED</Color>
		</CFA>
		<Crop x="0" y="0" width="2608" height="1950"/>
		<Sensor black="0" white="4095"/>
		<Hints>
			<Hint name="coolpixsplit" value=""/>
		</Hints>
	</Camera>
	<Camera make="NIKON" model="E5700" decoder_version="4">
		<CFA width="2" height="2">
			<Color x="0" y="0">BLUE</Color>
			<Color x="1" y="0">GREEN</Color>
			<Color x="0" y="1">GREEN</Color>
			<Color x="1" y="1">RED</Color>
		</CFA>
		<Crop x="0" y="0" width="2576" height="1924"/>
		<Sensor black="0" white="4095"/>
		<Hints>
			<Hint name="coolpixsplit" value=""/>
		</Hints>
	</Camera>
	<Camera make="NIKON" model="E8400" decoder_version="3">
		<CFA width="2" height="2">
			<Color x="0" y="0">BLUE</Color>
			<Color x="1" y="0">GREEN</Color>
			<Color x="0" y="1">GREEN</Color>
			<Color x="1" y="1">RED</Color>
		</CFA>
		<Crop x="0" y="0" width="3280" height="2454"/>
		<Sensor black="0" white="4095"/>
		<Hints>
			<Hint name="coolpixsplit" value=""/>
		</Hints>
	</Camera>
	<Camera make="NIKON" model="COOLPIX P330" supported="yes" decoder_version="5">
		<CFA width="2" height="2">
			<Color x="0" y="0">RED</Color>
			<Color x="1" y="0">GREEN</Color>
			<Color x="0" y="1">GREEN</Color>
			<Color x="1" y="1">BLUE</Color>
		</CFA>
		<Crop x="0" y="0" width="0" height="0"/>
		<Sensor black="3200" white="65535"/>
		<Hints>
			<Hint name="force_uncompressed" value=""/>
			<Hint name="real_bpp" value="16"/>
		</Hints>
	</Camera>
	<Camera make="NIKON CORPORATION" model="COOLPIX A">
		<CFA width="2" height="2">
			<Color x="0" y="0">RED</Color>
			<Color x="1" y="0">GREEN</Color>
			<Color x="0" y="1">GREEN</Color>
			<Color x="1" y="1">BLUE</Color>
		</CFA>
		<Crop x="0" y="0" width="-44" height="0"/>
		<Sensor black="0" white="4095"/>
	</Camera>
	<Camera make="NIKON" model="COOLPIX P6000" supported="yes" decoder_version="1">
		<CFA width="2" height="2">
			<Color x="0" y="0">RED</Color>
			<Color x="1" y="0">GREEN</Color>
			<Color x="0" y="1">GREEN</Color>

			<Color x="1" y="1">BLUE</Color>
		</CFA>
		<Crop x="0" y="0" width="0" height="0"/>
		<Sensor black="0" white="4095"/>
		<Hints>
			<Hint name="coolpixmangled" value=""/>
		</Hints>
	</Camera>
	<Camera make="NIKON" model="COOLPIX P7000" supported="yes" decoder_version="1">
		<CFA width="2" height="2">
			<Color x="0" y="0">RED</Color>
			<Color x="1" y="0">GREEN</Color>
			<Color x="0" y="1">GREEN</Color>
			<Color x="1" y="1">BLUE</Color>
		</CFA>
		<Crop x="0" y="0" width="0" height="0"/>
		<Sensor black="0" white="4095"/>
		<Hints>
			<Hint name="coolpixmangled" value=""/>
		</Hints>
	</Camera>
	<Camera make="NIKON" model="COOLPIX P7100" supported="yes" decoder_version="1">
		<CFA width="2" height="2">
			<Color x="0" y="0">RED</Color>
			<Color x="1" y="0">GREEN</Color>
			<Color x="0" y="1">GREEN</Color>
			<Color x="1" y="1">BLUE</Color>
		</CFA>
		<Crop x="0" y="0" width="0" height="0"/>
		<Sensor black="0" white="4095"/>
		<Sensor black="250" white="4095" iso_min="400" iso_max="0"/>
		<!-- In usual Nikon style, ISO 6400 is marked as ISO 0 -->
		<Sensor black="260" white="4095" iso_min="0" iso_max="1"/>
		<Hints>
			<Hint name="coolpixmangled" value=""/>
		</Hints>
	</Camera>
	<Camera make="NIKON" model="COOLPIX P7700" supported="yes" decoder_version="5">
		<CFA width="2" height="2">
			<Color x="0" y="0">RED</Color>
			<Color x="1" y="0">GREEN</Color>
			<Color x="0" y="1">GREEN</Color>
			<Color x="1" y="1">BLUE</Color>
		</CFA>
		<Crop x="0" y="0" width="0" height="0"/>
		<Sensor black="3200" white="65535"/>
		<Hints>
			<Hint name="force_uncompressed" value=""/>
			<Hint name="real_bpp" value="16"/>
		</Hints>
	</Camera>
	<Camera make="NIKON" model="COOLPIX P7800" supported="yes" decoder_version="5">
		<CFA width="2" height="2">
			<Color x="0" y="0">RED</Color>
			<Color x="1" y="0">GREEN</Color>
			<Color x="0" y="1">GREEN</Color>
			<Color x="1" y="1">BLUE</Color>
		</CFA>
		<Crop x="0" y="0" width="0" height="0"/>
		<Sensor black="3200" white="65535"/>
		<Hints>
			<Hint name="force_uncompressed" value=""/>
			<Hint name="real_bpp" value="16"/>
		</Hints>
	</Camera>
	<Camera make="NIKON" model="E8800" decoder_version="3">
		<CFA width="2" height="2">
			<Color x="0" y="0">BLUE</Color>
			<Color x="1" y="0">GREEN</Color>
			<Color x="0" y="1">GREEN</Color>
			<Color x="1" y="1">RED</Color>
		</CFA>
		<Crop x="0" y="0" width="3280" height="2454"/>
		<Sensor black="0" white="4095"/>
		<Hints>
			<Hint name="coolpixsplit" value=""/>
		</Hints>
	</Camera>
	<Camera make="OLYMPUS OPTICAL CO.,LTD" model="C5050Z">
		<CFA width="2" height="2">
			<Color x="0" y="0">BLUE</Color>
			<Color x="1" y="0">GREEN</Color>
			<Color x="0" y="1">GREEN</Color>
			<Color x="1" y="1">RED</Color>
		</CFA>
		<Crop x="0" y="0" width="0" height="0"/>
		<Sensor black="0" white="4095"/>
	</Camera>
	<Camera make="OLYMPUS CORPORATION" model="C8080WZ">
		<CFA width="2" height="2">
			<Color x="0" y="0">BLUE</Color>
			<Color x="1" y="0">GREEN</Color>
			<Color x="0" y="1">GREEN</Color>
			<Color x="1" y="1">RED</Color>
		</CFA>
		<Crop x="0" y="0" width="3280" height="2453"/>
		<Sensor black="0" white="4095"/>
	</Camera>
	<Camera make="OLYMPUS CORPORATION" model="E-1">
		<CFA width="2" height="2">
			<Color x="0" y="0">GREEN</Color>
			<Color x="1" y="0">RED</Color>
			<Color x="0" y="1">BLUE</Color>
			<Color x="1" y="1">GREEN</Color>
		</CFA>
		<Crop x="0" y="0" width="2624" height="1966"/>
		<Sensor black="65" white="4095"/>
	</Camera>
	<Camera make="OLYMPUS IMAGING CORP." model="C7070WZ">
		<CFA width="2" height="2">
			<Color x="0" y="0">RED</Color>
			<Color x="1" y="0">GREEN</Color>
			<Color x="0" y="1">GREEN</Color>
			<Color x="1" y="1">BLUE</Color>
		</CFA>
		<Crop x="0" y="0" width="3088" height="2309"/>
		<Sensor black="0" white="4095"/>
	</Camera>
	<Camera make="OLYMPUS IMAGING CORP." model="E-3">
		<CFA width="2" height="2">
			<Color x="0" y="0">RED</Color>
			<Color x="1" y="0">GREEN</Color>
			<Color x="0" y="1">GREEN</Color>
			<Color x="1" y="1">BLUE</Color>
		</CFA>
		<Crop x="0" y="0" width="3720" height="2800"/>
		<Sensor black="65" white="4015"/>
	</Camera>
	<Camera make="OLYMPUS IMAGING CORP." model="E-30">
		<CFA width="2" height="2">
			<Color x="0" y="0">BLUE</Color>
			<Color x="1" y="0">GREEN</Color>
			<Color x="0" y="1">GREEN</Color>
			<Color x="1" y="1">RED</Color>
		</CFA>
		<Crop x="0" y="0" width="-6" height="-2"/>
		<Sensor black="65" white="4015"/>
	</Camera>
	<Camera make="OLYMPUS IMAGING CORP." model="E-300">
		<CFA width="2" height="2">
			<Color x="0" y="0">RED</Color>
			<Color x="1" y="0">GREEN</Color>
			<Color x="0" y="1">GREEN</Color>
			<Color x="1" y="1">BLUE</Color>
		</CFA>
		<Crop x="0" y="0" width="3340" height="2504"/>
		<Sensor black="63" white="4095"/>
	</Camera>
	<Camera make="OLYMPUS IMAGING CORP." model="E-330">
		<CFA width="2" height="2">
			<Color x="0" y="0">RED</Color>
			<Color x="1" y="0">GREEN</Color>
			<Color x="0" y="1">GREEN</Color>
			<Color x="1" y="1">BLUE</Color>
		</CFA>
		<Crop x="0" y="0" width="3250" height="2450"/>
		<Sensor black="77" white="4095"/>
	</Camera>
	<Camera make="OLYMPUS IMAGING CORP." model="E-400">
		<CFA width="2" height="2">
			<Color x="0" y="0">GREEN</Color>
			<Color x="1" y="0">RED</Color>
			<Color x="0" y="1">BLUE</Color>
			<Color x="1" y="1">GREEN</Color>
		</CFA>
		<Crop x="0" y="0" width="3768" height="2840"/>
		<Sensor black="96" white="4095"/>
	</Camera>
	<Camera make="OLYMPUS IMAGING CORP." model="E-410">
		<CFA width="2" height="2">
			<Color x="0" y="0">RED</Color>
			<Color x="1" y="0">GREEN</Color>
			<Color x="0" y="1">GREEN</Color>
			<Color x="1" y="1">BLUE</Color>
		</CFA>
		<Crop x="0" y="0" width="3720" height="2800"/>
		<Sensor black="72" white="3500"/>
	</Camera>
	<Camera make="OLYMPUS IMAGING CORP." model="E-420">
		<CFA width="2" height="2">
			<Color x="0" y="0">RED</Color>
			<Color x="1" y="0">GREEN</Color>
			<Color x="0" y="1">GREEN</Color>
			<Color x="1" y="1">BLUE</Color>
		</CFA>
		<Crop x="0" y="0" width="3720" height="2800"/>
		<Sensor black="68" white="4015"/>
	</Camera>
	<Camera make="OLYMPUS IMAGING CORP." model="E-500">
		<CFA width="2" height="2">
			<Color x="0" y="0">RED</Color>
			<Color x="1" y="0">GREEN</Color>
			<Color x="0" y="1">GREEN</Color>
			<Color x="1" y="1">BLUE</Color>
		</CFA>
		<Crop x="0" y="0" width="3340" height="2504"/>
		<Sensor black="63" white="3967"/>
	</Camera>
	<Camera make="OLYMPUS IMAGING CORP." model="E-510">
		<CFA width="2" height="2">
			<Color x="0" y="0">RED</Color>
			<Color x="1" y="0">GREEN</Color>
			<Color x="0" y="1">GREEN</Color>
			<Color x="1" y="1">BLUE</Color>
		</CFA>
		<Crop x="0" y="0" width="3720" height="2800"/>
		<Sensor black="72" white="3500"/>
	</Camera>
	<Camera make="OLYMPUS IMAGING CORP." model="E-520">
		<CFA width="2" height="2">
			<Color x="0" y="0">RED</Color>
			<Color x="1" y="0">GREEN</Color>
			<Color x="0" y="1">GREEN</Color>
			<Color x="1" y="1">BLUE</Color>
		</CFA>
		<Crop x="0" y="0" width="3720" height="2800"/>
		<Sensor black="69" white="4015"/>
	</Camera>
	<Camera make="OLYMPUS IMAGING CORP." model="E-600">
		<CFA width="2" height="2">
			<Color x="0" y="0">BLUE</Color>
			<Color x="1" y="0">GREEN</Color>
			<Color x="0" y="1">GREEN</Color>
			<Color x="1" y="1">RED</Color>
		</CFA>
		<Crop x="0" y="0" width="4096" height="3072"/>
		<Sensor black="64" white="4095"/>
	</Camera>
	<Camera make="OLYMPUS IMAGING CORP." model="E-620">
		<CFA width="2" height="2">
			<Color x="0" y="0">BLUE</Color>
			<Color x="1" y="0">GREEN</Color>
			<Color x="0" y="1">GREEN</Color>
			<Color x="1" y="1">RED</Color>
		</CFA>
		<Crop x="0" y="0" width="4096" height="3072"/>
		<Sensor black="64" white="4095"/>
	</Camera>
	<Camera make="OLYMPUS IMAGING CORP." model="SP350">
		<CFA width="2" height="2">
			<Color x="0" y="0">RED</Color>
			<Color x="1" y="0">GREEN</Color>
			<Color x="0" y="1">GREEN</Color>
			<Color x="1" y="1">BLUE</Color>
		</CFA>
		<Crop x="0" y="0" width="3280" height="2453"/>
		<Sensor black="0" white="4095"/>
	</Camera>
	<Camera make="OLYMPUS IMAGING CORP." model="SP500UZ">
		<CFA width="2" height="2">
			<Color x="0" y="0">GREEN</Color>
			<Color x="1" y="0">BLUE</Color>
			<Color x="0" y="1">RED</Color>
			<Color x="1" y="1">GREEN</Color>
		</CFA>
		<Crop x="0" y="0" width="2832" height="2117"/>
		<Sensor black="0" white="4095"/>
	</Camera>
	<Camera make="OLYMPUS IMAGING CORP." model="E-5">
		<CFA width="2" height="2">
			<Color x="0" y="0">BLUE</Color>
			<Color x="1" y="0">GREEN</Color>
			<Color x="0" y="1">GREEN</Color>
			<Color x="1" y="1">RED</Color>
		</CFA>
		<Crop x="0" y="0" width="-4" height="0"/>
		<Sensor black="80" white="4095"/>
	</Camera>
	<Camera make="OLYMPUS OPTICAL CO.,LTD" model="E-10">
		<CFA width="2" height="2">
			<Color x="0" y="0">RED</Color>
			<Color x="1" y="0">GREEN</Color>
			<Color x="0" y="1">GREEN</Color>
			<Color x="1" y="1">BLUE</Color>
		</CFA>
		<Crop x="0" y="0" width="2256" height="1684"/>
		<Sensor black="32" white="1023"/>
	</Camera>
	<Camera make="OLYMPUS OPTICAL CO.,LTD" model="E-20,E-20N,E-20P">
		<CFA width="2" height="2">
			<Color x="0" y="0">RED</Color>
			<Color x="1" y="0">GREEN</Color>
			<Color x="0" y="1">GREEN</Color>
			<Color x="1" y="1">BLUE</Color>
		</CFA>
		<Crop x="0" y="0" width="2576" height="1924"/>
		<Sensor black="0" white="4092"/>
	</Camera>
	<Camera make="OLYMPUS IMAGING CORP." model="E-M1">
		<CFA width="2" height="2">
			<Color x="0" y="0">BLUE</Color>
			<Color x="1" y="0">GREEN</Color>
			<Color x="0" y="1">GREEN</Color>
			<Color x="1" y="1">RED</Color>
		</CFA>
		<Crop x="0" y="0" width="0" height="0"/>
		<Sensor black="255" white="4095"/>
	</Camera>
	<Camera make="OLYMPUS IMAGING CORP." model="E-M10">
		<CFA width="2" height="2">
			<Color x="0" y="0">RED</Color>
			<Color x="1" y="0">GREEN</Color>
			<Color x="0" y="1">GREEN</Color>
			<Color x="1" y="1">BLUE</Color>
		</CFA>
		<Crop x="0" y="0" width="0" height="0"/>
		<Sensor black="254" white="4000"/>
	</Camera>
	<Camera make="OLYMPUS IMAGING CORP." model="E-M5">
		<CFA width="2" height="2">
			<Color x="0" y="0">RED</Color>
			<Color x="1" y="0">GREEN</Color>
			<Color x="0" y="1">GREEN</Color>
			<Color x="1" y="1">BLUE</Color>
		</CFA>
		<Crop x="0" y="0" width="0" height="0"/>
		<Sensor black="255" white="4095"/>
	</Camera>
	<Camera make="OLYMPUS IMAGING CORP." model="E-P1">
		<CFA width="2" height="2">
			<Color x="0" y="0">RED</Color>
			<Color x="1" y="0">GREEN</Color>
			<Color x="0" y="1">GREEN</Color>
			<Color x="1" y="1">BLUE</Color>
		</CFA>
		<Crop x="0" y="0" width="4094" height="3082"/>
		<Sensor black="55" white="4095"/>
	</Camera>
	<Camera make="OLYMPUS IMAGING CORP." model="E-PL1">
		<CFA width="2" height="2">
			<Color x="0" y="0">RED</Color>
			<Color x="1" y="0">GREEN</Color>
			<Color x="0" y="1">GREEN</Color>
			<Color x="1" y="1">BLUE</Color>
		</CFA>
		<Crop x="0" y="0" width="4094" height="3082"/>
		<Sensor black="55" white="4095"/>
	</Camera>
	<Camera make="OLYMPUS IMAGING CORP." model="E-PL2">
		<CFA width="2" height="2">
			<Color x="0" y="0">RED</Color>
			<Color x="1" y="0">GREEN</Color>
			<Color x="0" y="1">GREEN</Color>
			<Color x="1" y="1">BLUE</Color>
		</CFA>
		<Crop x="0" y="0" width="-4" height="0"/>
		<Sensor black="45" white="4095"/>
		<BlackAreas>
			<Vertical x="4097" width="2"/>
		</BlackAreas>
	</Camera>
	<Camera make="OLYMPUS IMAGING CORP." model="E-PL3">
		<CFA width="2" height="2">
			<Color x="0" y="0">RED</Color>
			<Color x="1" y="0">GREEN</Color>
			<Color x="0" y="1">GREEN</Color>
			<Color x="1" y="1">BLUE</Color>
		</CFA>
		<Crop x="0" y="0" width="-30" height="0"/>
		<Sensor black="45" white="4095"/>
		<BlackAreas>
			<Vertical x="4064" width="6"/>
		</BlackAreas>
	</Camera>
	<Camera make="OLYMPUS IMAGING CORP." model="E-PL5">
		<CFA width="2" height="2">
			<Color x="0" y="0">RED</Color>
			<Color x="1" y="0">GREEN</Color>
			<Color x="0" y="1">GREEN</Color>
			<Color x="1" y="1">BLUE</Color>
		</CFA>
		<Crop x="0" y="0" width="0" height="0"/>
		<Sensor black="0" white="4095"/>
	</Camera>
	<Camera make="OLYMPUS IMAGING CORP." model="E-P5">
		<CFA width="2" height="2">
			<Color x="0" y="0">RED</Color>
			<Color x="1" y="0">GREEN</Color>
			<Color x="0" y="1">GREEN</Color>
			<Color x="1" y="1">BLUE</Color>
		</CFA>
		<Crop x="0" y="0" width="0" height="0"/>
		<Sensor black="250" white="4095"/>
	</Camera>
	<Camera make="OLYMPUS IMAGING CORP." model="E-PM1">
		<CFA width="2" height="2">
			<Color x="0" y="0">RED</Color>
			<Color x="1" y="0">GREEN</Color>
			<Color x="0" y="1">GREEN</Color>
			<Color x="1" y="1">BLUE</Color>
		</CFA>
		<Crop x="0" y="0" width="-24" height="0"/>
		<Sensor black="45" white="4095"/>
		<BlackAreas>
			<Vertical x="4064" width="6"/>
		</BlackAreas>
	</Camera>
	<Camera make="OLYMPUS IMAGING CORP." model="E-PM2">
		<CFA width="2" height="2">
			<Color x="0" y="0">RED</Color>
			<Color x="1" y="0">GREEN</Color>
			<Color x="0" y="1">GREEN</Color>
			<Color x="1" y="1">BLUE</Color>
		</CFA>
		<Crop x="0" y="0" width="0" height="0"/>
		<Sensor black="250" white="4095"/>
	</Camera>
	<Camera make="OLYMPUS IMAGING CORP." model="E-P2">
		<CFA width="2" height="2">
			<Color x="0" y="0">RED</Color>
			<Color x="1" y="0">GREEN</Color>
			<Color x="0" y="1">GREEN</Color>
			<Color x="1" y="1">BLUE</Color>
		</CFA>
		<Crop x="0" y="0" width="0" height="0"/>
		<Sensor black="55" white="4095"/>
	</Camera>
	<Camera make="OLYMPUS IMAGING CORP." model="E-P3">
		<CFA width="2" height="2">
			<Color x="0" y="0">RED</Color>
			<Color x="1" y="0">GREEN</Color>
			<Color x="0" y="1">GREEN</Color>
			<Color x="1" y="1">BLUE</Color>
		</CFA>
		<Crop x="0" y="0" width="-26" height="0"/>
		<Sensor black="0" white="4095"/>
	</Camera>
	<Camera make="OLYMPUS IMAGING CORP." model="XZ-1">
		<CFA width="2" height="2">
			<Color x="0" y="0">RED</Color>
			<Color x="1" y="0">GREEN</Color>
			<Color x="0" y="1">GREEN</Color>
			<Color x="1" y="1">BLUE</Color>
		</CFA>
		<Crop x="0" y="0" width="0" height="-2"/>
		<Sensor black="55" white="3972"/>
	</Camera>
	<Camera make="OLYMPUS IMAGING CORP." model="XZ-2" decoder_version="2">
		<CFA width="2" height="2">
			<Color x="0" y="0">RED</Color>
			<Color x="1" y="0">GREEN</Color>
			<Color x="0" y="1">GREEN</Color>
			<Color x="1" y="1">BLUE</Color>
		</CFA>
		<Crop x="0" y="0" width="0" height="-2"/>
		<Sensor black="200" white="4092"/>
		<Hints>
			<Hint name="force_uncompressed" value=""/>
		</Hints>
	</Camera>
	<Camera make="OLYMPUS IMAGING CORP." model="STYLUS1">
		<CFA width="2" height="2">
			<Color x="0" y="0">RED</Color>
			<Color x="1" y="0">GREEN</Color>
			<Color x="0" y="1">GREEN</Color>
			<Color x="1" y="1">BLUE</Color>
		</CFA>
		<Crop x="0" y="0" width="-14" height="0"/>
		<Sensor black="200" white="3900"/>
	</Camera>
	<Camera make="Panasonic" model = "DMC-FX150">
		<CFA width="2" height="2">
			<Color x="0" y="0">BLUE</Color>
			<Color x="1" y="0">GREEN</Color>
			<Color x="0" y="1">GREEN</Color>
			<Color x="1" y="1">RED</Color>
		</CFA>
		<Crop x="0" y="0" width="4429" height="3324"/>
		<Sensor black="15" white="3986"/>
		<Hints>
			<Hint name="zero_is_bad" value=""/>
		</Hints>
	</Camera>
	<Camera make="Panasonic" model = "DMC-FX150" mode = "4:3">
		<CFA width="2" height="2">
			<Color x="0" y="0">BLUE</Color>
			<Color x="1" y="0">GREEN</Color>
			<Color x="0" y="1">GREEN</Color>
			<Color x="1" y="1">RED</Color>
		</CFA>
		<Crop x="0" y="0" width="4429" height="3324"/>
		<Sensor black="15" white="3986"/>
		<Hints>
			<Hint name="zero_is_bad" value=""/>
		</Hints>
	</Camera>
	<Camera make="Panasonic" model = "DMC-FZ28" mode = "4:3">
		<CFA width="2" height="2">
			<Color x="0" y="0">BLUE</Color>
			<Color x="1" y="0">GREEN</Color>
			<Color x="0" y="1">GREEN</Color>
			<Color x="1" y="1">RED</Color>
		</CFA>
		<Crop x="0" y="0" width="3668" height="2754"/>
		<Sensor black="15" white="3986"/>
		<Hints>
			<Hint name="zero_is_bad" value=""/>
		</Hints>
	</Camera>
	<Camera make="Panasonic" model = "DMC-FZ28" mode = "16:9">
		<CFA width="2" height="2">
			<Color x="0" y="0">BLUE</Color>
			<Color x="1" y="0">GREEN</Color>
			<Color x="0" y="1">GREEN</Color>
			<Color x="1" y="1">RED</Color>
		</CFA>
		<Crop x="0" y="0" width="3668" height="2754"/>
		<Sensor black="15" white="3986"/>
		<Hints>
			<Hint name="zero_is_bad" value=""/>
		</Hints>
	</Camera>
	<Camera make="Panasonic" model = "DMC-FZ28">
		<CFA width="2" height="2">
			<Color x="0" y="0">BLUE</Color>
			<Color x="1" y="0">GREEN</Color>
			<Color x="0" y="1">GREEN</Color>
			<Color x="1" y="1">RED</Color>
		</CFA>
		<Crop x="0" y="0" width="-56" height="-4"/>
		<Sensor black="15" white="3986"/>
		<Hints>
			<Hint name="zero_is_bad" value=""/>
		</Hints>
	</Camera>
	<Camera make="Panasonic" model = "DMC-FZ150">
		<CFA width="2" height="2">
			<Color x="0" y="0">GREEN</Color>
			<Color x="1" y="0">BLUE</Color>
			<Color x="0" y="1">RED</Color>
			<Color x="1" y="1">GREEN</Color>
		</CFA>
		<Crop x="0" y="0" width="-128" height="0"/>
		<Sensor black="15" white="3956"/>
		<Hints>
			<Hint name="zero_is_bad" value=""/>
		</Hints>
	</Camera>
	<Camera make="Panasonic" model = "DMC-FZ150" mode="4:3">
		<CFA width="2" height="2">
			<Color x="0" y="0">GREEN</Color>
			<Color x="1" y="0">BLUE</Color>
			<Color x="0" y="1">RED</Color>
			<Color x="1" y="1">GREEN</Color>
		</CFA>
		<Crop x="0" y="0" width="-128" height="0"/>
		<Sensor black="15" white="3956"/>
		<Hints>
			<Hint name="zero_is_bad" value=""/>
		</Hints>
	</Camera>
	<Camera make="Panasonic" model = "DMC-FZ200">
		<CFA width="2" height="2">
			<Color x="0" y="0">GREEN</Color>
			<Color x="1" y="0">BLUE</Color>
			<Color x="0" y="1">RED</Color>
			<Color x="1" y="1">GREEN</Color>
		</CFA>
		<Crop x="0" y="0" width="-128" height="-4"/>
		<Sensor black="150" white="3956"/>
		<Hints>
			<Hint name="zero_is_bad" value=""/>
		</Hints>
	</Camera>
	<Camera make="Panasonic" model = "DMC-FZ200" mode="4:3">
		<CFA width="2" height="2">
			<Color x="0" y="0">GREEN</Color>
			<Color x="1" y="0">BLUE</Color>
			<Color x="0" y="1">RED</Color>
			<Color x="1" y="1">GREEN</Color>
		</CFA>
		<Crop x="0" y="0" width="-128" height="-4"/>
		<Sensor black="150" white="3956"/>
		<Hints>
			<Hint name="zero_is_bad" value=""/>
		</Hints>
	</Camera>
	<Camera make="Panasonic" model = "DMC-G1">
		<CFA width="2" height="2">
			<Color x="0" y="0">GREEN</Color>
			<Color x="1" y="0">BLUE</Color>
			<Color x="0" y="1">RED</Color>
			<Color x="1" y="1">GREEN</Color>
		</CFA>
		<Crop x="0" y="0" width="4018" height="3016" />
		<Sensor black="15" white="3986"/>
		<Hints>
			<Hint name="zero_is_bad" value=""/>
		</Hints>
	</Camera>
	<Camera make="Panasonic" model = "DMC-G1" mode="4:3">
		<CFA width="2" height="2">
			<Color x="0" y="0">GREEN</Color>
			<Color x="1" y="0">BLUE</Color>
			<Color x="0" y="1">RED</Color>
			<Color x="1" y="1">GREEN</Color>
		</CFA>
		<Crop x="0" y="0" width="4018" height="3016" />
		<Sensor black="15" white="3986"/>
		<Hints>
			<Hint name="zero_is_bad" value=""/>
		</Hints>
	</Camera>
	<Camera make="Panasonic" model = "DMC-G1" mode="16:9">
		<CFA width="2" height="2">
			<Color x="0" y="0">GREEN</Color>
			<Color x="1" y="0">BLUE</Color>
			<Color x="0" y="1">RED</Color>
			<Color x="1" y="1">GREEN</Color>
		</CFA>
		<Crop x="0" y="0" width="-32" height="0" />
		<Sensor black="15" white="3986"/>
		<Hints>
			<Hint name="zero_is_bad" value=""/>
		</Hints>
	</Camera>
	<Camera make="Panasonic" model = "DMC-G1" mode="3:2">
		<CFA width="2" height="2">
			<Color x="0" y="0">GREEN</Color>
			<Color x="1" y="0">BLUE</Color>
			<Color x="0" y="1">RED</Color>
			<Color x="1" y="1">GREEN</Color>
		</CFA>
		<Crop x="0" y="0" width="-44" height="0" />
		<Sensor black="15" white="3986"/>
		<Hints>
			<Hint name="zero_is_bad" value=""/>
		</Hints>
	</Camera>
	<Camera make="Panasonic" model = "DMC-G2" mode="4:3">
		<CFA width="2" height="2">
			<Color x="0" y="0">GREEN</Color>
			<Color x="1" y="0">BLUE</Color>
			<Color x="0" y="1">RED</Color>
			<Color x="1" y="1">GREEN</Color>
		</CFA>
		<Crop x="0" y="0" width="-44" height="0" />
		<Sensor black="0" white="3900"/>
		<Hints>
			<Hint name="zero_is_bad" value=""/>
		</Hints>
	</Camera>
	<Camera make="Panasonic" model = "DMC-G2" mode="3:2">
		<CFA width="2" height="2">
			<Color x="0" y="0">GREEN</Color>
			<Color x="1" y="0">BLUE</Color>
			<Color x="0" y="1">RED</Color>
			<Color x="1" y="1">GREEN</Color>
		</CFA>
		<Crop x="0" y="0" width="-44" height="0" />
		<Sensor black="0" white="3900"/>
		<Hints>
			<Hint name="zero_is_bad" value=""/>
		</Hints>
	</Camera>
	<Camera make="Panasonic" model = "DMC-G2" mode="16:9">
		<CFA width="2" height="2">
			<Color x="0" y="0">GREEN</Color>
			<Color x="1" y="0">BLUE</Color>
			<Color x="0" y="1">RED</Color>
			<Color x="1" y="1">GREEN</Color>
		</CFA>
		<Crop x="0" y="0" width="-44" height="0" />
		<Sensor black="0" white="3900"/>
		<Hints>
			<Hint name="zero_is_bad" value=""/>
		</Hints>
	</Camera>
	<Camera make="Panasonic" model = "DMC-G2" mode="1:1">
		<CFA width="2" height="2">
			<Color x="0" y="0">GREEN</Color>
			<Color x="1" y="0">BLUE</Color>
			<Color x="0" y="1">RED</Color>
			<Color x="1" y="1">GREEN</Color>
		</CFA>
		<Crop x="0" y="0" width="0" height="0" />
		<Sensor black="0" white="3900"/>
		<Hints>
			<Hint name="zero_is_bad" value=""/>
		</Hints>
	</Camera>
	<Camera make="Panasonic" model = "DMC-G2">
		<!-- Default Guess -->
		<CFA width="2" height="2">
			<Color x="0" y="0">GREEN</Color>
			<Color x="1" y="0">BLUE</Color>
			<Color x="0" y="1">RED</Color>
			<Color x="1" y="1">GREEN</Color>
		</CFA>
		<Crop x="0" y="0" width="-44" height="0" />
		<Sensor black="0" white="3900"/>
	</Camera>
	<Camera make="Panasonic" model = "DMC-G10">
		<CFA width="2" height="2">
			<Color x="0" y="0">GREEN</Color>
			<Color x="1" y="0">BLUE</Color>
			<Color x="0" y="1">RED</Color>
			<Color x="1" y="1">GREEN</Color>
		</CFA>
		<Crop x="0" y="0" width="-44" height="0" />
		<Sensor black="0" white="3900"/>
	</Camera>
	<Camera make="Panasonic" model = "DMC-G10" mode="4:3">
		<CFA width="2" height="2">
			<Color x="0" y="0">GREEN</Color>
			<Color x="1" y="0">BLUE</Color>
			<Color x="0" y="1">RED</Color>
			<Color x="1" y="1">GREEN</Color>
		</CFA>
		<Crop x="0" y="0" width="-44" height="0" />
		<Sensor black="0" white="3900"/>
	</Camera>
	<Camera make="Panasonic" model = "DMC-GH1" mode="4:3">
		<CFA width="2" height="2">
			<Color x="0" y="0">GREEN</Color>
			<Color x="1" y="0">BLUE</Color>
			<Color x="0" y="1">RED</Color>
			<Color x="1" y="1">GREEN</Color>
		</CFA>
		<Crop x="0" y="0" width="-44" height="0"/>
		<Sensor black="0" white="3986"/>
	</Camera>
	<Camera make="Panasonic" model = "DMC-GH1" mode="3:2">
		<CFA width="2" height="2">
			<Color x="0" y="0">GREEN</Color>
			<Color x="1" y="0">BLUE</Color>
			<Color x="0" y="1">RED</Color>
			<Color x="1" y="1">GREEN</Color>
		</CFA>
		<Crop x="0" y="0" width="-28" height="0"/>
		<Sensor black="0" white="3986"/>
	</Camera>
	<Camera make="Panasonic" model = "DMC-GH1">
		<!-- Default Guess -->
		<CFA width="2" height="2">
			<Color x="0" y="0">GREEN</Color>
			<Color x="1" y="0">BLUE</Color>
			<Color x="0" y="1">RED</Color>
			<Color x="1" y="1">GREEN</Color>
		</CFA>
		<Crop x="0" y="0" width="-44" height="0"/>
		<Sensor black="0" white="3986"/>
	</Camera>
	<Camera make="Panasonic" model = "DMC-GH3" mode="4:3">
		<CFA width="2" height="2">
			<Color x="0" y="0">GREEN</Color>
			<Color x="1" y="0">BLUE</Color>
			<Color x="0" y="1">RED</Color>
			<Color x="1" y="1">GREEN</Color>
		</CFA>
		<Crop x="0" y="0" width="-194" height="0"/>
		<Sensor black="155" white="3956"/>
		<Sensor black="165" white="3941" iso_min="6400"/>
		<Hints>
			<Hint name="zero_is_bad" value=""/>
		</Hints>
	</Camera>
	<Camera make="Panasonic" model = "DMC-GH3" mode="3:2">
		<CFA width="2" height="2">
			<Color x="0" y="0">GREEN</Color>
			<Color x="1" y="0">BLUE</Color>
			<Color x="0" y="1">RED</Color>
			<Color x="1" y="1">GREEN</Color>
		</CFA>
		<Crop x="0" y="0" width="-194" height="0"/>
		<Sensor black="155" white="3956"/>
		<Sensor black="165" white="3941" iso_min="6400"/>
		<Hints>
			<Hint name="zero_is_bad" value=""/>
		</Hints>
	</Camera>
	<Camera make="Panasonic" model = "DMC-GH3" mode="16:9">
		<CFA width="2" height="2">
			<Color x="0" y="0">GREEN</Color>
			<Color x="1" y="0">BLUE</Color>
			<Color x="0" y="1">RED</Color>
			<Color x="1" y="1">GREEN</Color>
		</CFA>
		<Crop x="0" y="0" width="-194" height="0"/>
		<Sensor black="155" white="3956"/>
		<Sensor black="165" white="3941" iso_min="6400"/>
		<Hints>
			<Hint name="zero_is_bad" value=""/>
		</Hints>
	</Camera>
	<Camera make="Panasonic" model = "DMC-GH3" mode="1:1">
		<CFA width="2" height="2">
			<Color x="0" y="0">GREEN</Color>
			<Color x="1" y="0">BLUE</Color>
			<Color x="0" y="1">RED</Color>
			<Color x="1" y="1">GREEN</Color>
		</CFA>
		<Crop x="0" y="0" width="0" height="0"/>
		<Sensor black="155" white="3956"/>
		<Sensor black="165" white="3941" iso_min="6400"/>
		<Hints>
			<Hint name="zero_is_bad" value=""/>
		</Hints>
	</Camera>
	<!-- Default Guess -->
	<Camera make="Panasonic" model = "DMC-GH3">
		<CFA width="2" height="2">
			<Color x="0" y="0">GREEN</Color>
			<Color x="1" y="0">BLUE</Color>
			<Color x="0" y="1">RED</Color>
			<Color x="1" y="1">GREEN</Color>
		</CFA>
		<Crop x="0" y="0" width="-194" height="0"/>
		<Sensor black="155" white="3956"/>
		<Sensor black="165" white="3941" iso_min="6400"/>
		<Hints>
			<Hint name="zero_is_bad" value=""/>
		</Hints>
	</Camera>
	<Camera make="Panasonic" model = "DMC-GF1">
		<CFA width="2" height="2">
			<Color x="0" y="0">GREEN</Color>
			<Color x="1" y="0">BLUE</Color>
			<Color x="0" y="1">RED</Color>
			<Color x="1" y="1">GREEN</Color>
		</CFA>
		<Crop x="0" y="0" width="-44" height="0"/>
		<Sensor black="15" white="3986"/>
		<Hints>
			<Hint name="zero_is_bad" value=""/>
		</Hints>
	</Camera>
	<Camera make="Panasonic" model = "DMC-GF1" mode="4:3">
		<CFA width="2" height="2">
			<Color x="0" y="0">GREEN</Color>
			<Color x="1" y="0">BLUE</Color>
			<Color x="0" y="1">RED</Color>
			<Color x="1" y="1">GREEN</Color>
		</CFA>
		<Crop x="0" y="0" width="-44" height="0"/>
		<Sensor black="15" white="3986"/>
		<Hints>
			<Hint name="zero_is_bad" value=""/>
		</Hints>
	</Camera>
	<Camera make="Panasonic" model = "DMC-GF1" mode="16:9">
		<CFA width="2" height="2">
			<Color x="0" y="0">GREEN</Color>
			<Color x="1" y="0">BLUE</Color>
			<Color x="0" y="1">RED</Color>
			<Color x="1" y="1">GREEN</Color>
		</CFA>
		<Crop x="0" y="0" width="-44" height="0"/>
		<Sensor black="15" white="3986"/>
		<Hints>
			<Hint name="zero_is_bad" value=""/>
		</Hints>
	</Camera>
	<Camera make="Panasonic" model = "DMC-GF1" mode="3:2">
		<CFA width="2" height="2">
			<Color x="0" y="0">GREEN</Color>
			<Color x="1" y="0">BLUE</Color>
			<Color x="0" y="1">RED</Color>
			<Color x="1" y="1">GREEN</Color>
		</CFA>
		<Crop x="0" y="0" width="-44" height="0"/>
		<Sensor black="15" white="3986"/>
		<Hints>
			<Hint name="zero_is_bad" value=""/>
		</Hints>
	</Camera>
	<Camera make="Panasonic" model = "DMC-GF1" mode="1:1">
		<CFA width="2" height="2">
			<Color x="0" y="0">GREEN</Color>
			<Color x="1" y="0">BLUE</Color>
			<Color x="0" y="1">RED</Color>
			<Color x="1" y="1">GREEN</Color>
		</CFA>
		<Crop x="0" y="0" width="-44" height="0"/>
		<Sensor black="15" white="3986"/>
		<Hints>
			<Hint name="zero_is_bad" value=""/>
		</Hints>
	</Camera>
	<Camera make="Panasonic" model = "DMC-GF2">
		<CFA width="2" height="2">
			<Color x="0" y="0">GREEN</Color>
			<Color x="1" y="0">BLUE</Color>
			<Color x="0" y="1">RED</Color>
			<Color x="1" y="1">GREEN</Color>
		</CFA>
		<Crop x="0" y="0" width="-74" height="0"/>
		<Sensor black="150" white="3956"/>
		<Hints>
			<Hint name="zero_is_bad" value=""/>
		</Hints>
	</Camera>
	<Camera make="Panasonic" model = "DMC-GF2" mode="4:3">
		<CFA width="2" height="2">
			<Color x="0" y="0">GREEN</Color>
			<Color x="1" y="0">BLUE</Color>
			<Color x="0" y="1">RED</Color>
			<Color x="1" y="1">GREEN</Color>
		</CFA>
		<Crop x="0" y="0" width="-74" height="0"/>
		<Sensor black="150" white="3956"/>
		<Hints>
			<Hint name="zero_is_bad" value=""/>
		</Hints>
	</Camera>
	<Camera make="Panasonic" model = "DMC-GF2" mode="16:9">
		<CFA width="2" height="2">
			<Color x="0" y="0">GREEN</Color>
			<Color x="1" y="0">BLUE</Color>
			<Color x="0" y="1">RED</Color>
			<Color x="1" y="1">GREEN</Color>
		</CFA>
		<Crop x="0" y="0" width="-74" height="0"/>
		<Sensor black="150" white="3956"/>
		<Hints>
			<Hint name="zero_is_bad" value=""/>
		</Hints>
	</Camera>
	<Camera make="Panasonic" model = "DMC-GF2" mode="3:2">
		<CFA width="2" height="2">
			<Color x="0" y="0">GREEN</Color>
			<Color x="1" y="0">BLUE</Color>
			<Color x="0" y="1">RED</Color>
			<Color x="1" y="1">GREEN</Color>
		</CFA>
		<Crop x="0" y="0" width="-74" height="0"/>
		<Sensor black="150" white="3956"/>
		<Hints>
			<Hint name="zero_is_bad" value=""/>
		</Hints>
	</Camera>
	<Camera make="Panasonic" model = "DMC-GF2" mode="1:1">
		<CFA width="2" height="2">
			<Color x="0" y="0">GREEN</Color>
			<Color x="1" y="0">BLUE</Color>
			<Color x="0" y="1">RED</Color>
			<Color x="1" y="1">GREEN</Color>
		</CFA>
		<Crop x="0" y="0" width="-74" height="0"/>
		<Sensor black="150" white="3956"/>
	</Camera>
	<Camera make="Panasonic" model = "DMC-GM1" mode="4:3">
		<CFA width="2" height="2">
			<Color x="0" y="0">BLUE</Color>
			<Color x="1" y="0">GREEN</Color>
			<Color x="0" y="1">GREEN</Color>
			<Color x="1" y="1">RED</Color>
		</CFA>
		<Crop x="0" y="0" width="-206" height="0"/>
		<Sensor black="143" white="3971"/>
		<Hints>
			<Hint name="zero_is_bad" value=""/>
		</Hints>
	</Camera>
	<Camera make="Panasonic" model = "DMC-GM1" mode="3:2">
		<CFA width="2" height="2">
			<Color x="0" y="0">BLUE</Color>
			<Color x="1" y="0">GREEN</Color>
			<Color x="0" y="1">GREEN</Color>
			<Color x="1" y="1">RED</Color>
		</CFA>
		<Crop x="0" y="0" width="-206" height="0"/>
		<Sensor black="143" white="3971"/>
		<Hints>
			<Hint name="zero_is_bad" value=""/>
		</Hints>
	</Camera>
	<Camera make="Panasonic" model = "DMC-GM1" mode="16:9">
		<CFA width="2" height="2">
			<Color x="0" y="0">BLUE</Color>
			<Color x="1" y="0">GREEN</Color>
			<Color x="0" y="1">GREEN</Color>
			<Color x="1" y="1">RED</Color>
		</CFA>
		<Crop x="0" y="0" width="-206" height="0"/>
		<Sensor black="143" white="3971"/>
		<Hints>
			<Hint name="zero_is_bad" value=""/>
		</Hints>
	</Camera>
	<Camera make="Panasonic" model = "DMC-GM1" mode="1:1">
		<CFA width="2" height="2">
			<Color x="0" y="0">BLUE</Color>
			<Color x="1" y="0">GREEN</Color>
			<Color x="0" y="1">GREEN</Color>
			<Color x="1" y="1">RED</Color>
		</CFA>
		<Crop x="0" y="0" width="0" height="0"/>
		<Sensor black="143" white="3971"/>
		<Hints>
			<Hint name="zero_is_bad" value=""/>
		</Hints>
	</Camera>
	<!-- Default Guess -->
	<Camera make="Panasonic" model = "DMC-GM1">
		<CFA width="2" height="2">
			<Color x="0" y="0">BLUE</Color>
			<Color x="1" y="0">GREEN</Color>
			<Color x="0" y="1">GREEN</Color>
			<Color x="1" y="1">RED</Color>
		</CFA>
		<Crop x="0" y="0" width="-206" height="0"/>
		<Sensor black="143" white="3971"/>
		<Hints>
			<Hint name="zero_is_bad" value=""/>
		</Hints>
	</Camera>
	<Camera make="Panasonic" model = "DMC-G3">
		<CFA width="2" height="2">
			<Color x="0" y="0">GREEN</Color>
			<Color x="1" y="0">RED</Color>
			<Color x="0" y="1">BLUE</Color>
			<Color x="1" y="1">GREEN</Color>
		</CFA>
		<Crop x="0" y="0" width="-154" height="0"/>
		<Sensor black="150" white="3956"/>
		<Hints>
			<Hint name="zero_is_bad" value=""/>
		</Hints>
	</Camera>
	<Camera make="Panasonic" model = "DMC-G3" mode="4:3">
		<CFA width="2" height="2">
			<Color x="0" y="0">GREEN</Color>
			<Color x="1" y="0">RED</Color>
			<Color x="0" y="1">BLUE</Color>
			<Color x="1" y="1">GREEN</Color>
		</CFA>
		<Crop x="0" y="0" width="-172" height="0"/>
		<Sensor black="150" white="3956"/>
		<Hints>
			<Hint name="zero_is_bad" value=""/>
		</Hints>
	</Camera>
	<Camera make="Panasonic" model = "DMC-G5" mode="4:3">
		<CFA width="2" height="2">
			<Color x="0" y="0">BLUE</Color>
			<Color x="1" y="0">GREEN</Color>
			<Color x="0" y="1">GREEN</Color>
			<Color x="1" y="1">RED</Color>
		</CFA>
		<Crop x="0" y="0" width="-194" height="0"/>
		<Sensor black="150" white="3956"/>
		<Hints>
			<Hint name="zero_is_bad" value=""/>
		</Hints>
	</Camera>
	<Camera make="Panasonic" model = "DMC-G5" mode="3:2">
		<CFA width="2" height="2">
			<Color x="0" y="0">BLUE</Color>
			<Color x="1" y="0">GREEN</Color>
			<Color x="0" y="1">GREEN</Color>
			<Color x="1" y="1">RED</Color>
		</CFA>
		<Crop x="0" y="0" width="-194" height="0"/>
		<Sensor black="150" white="3956"/>
		<Hints>
			<Hint name="zero_is_bad" value=""/>
		</Hints>
	</Camera>
	<Camera make="Panasonic" model = "DMC-G5">
		<CFA width="2" height="2">
			<Color x="0" y="0">BLUE</Color>
			<Color x="1" y="0">GREEN</Color>
			<Color x="0" y="1">GREEN</Color>
			<Color x="1" y="1">RED</Color>
		</CFA>
		<Crop x="0" y="0" width="-194" height="0"/>
		<Sensor black="150" white="3956"/>
		<Hints>
			<Hint name="zero_is_bad" value=""/>
		</Hints>
	</Camera>
	<Camera make="Panasonic" model = "DMC-G6">
		<CFA width="2" height="2">
			<Color x="0" y="0">BLUE</Color>
			<Color x="1" y="0">GREEN</Color>
			<Color x="0" y="1">GREEN</Color>
			<Color x="1" y="1">RED</Color>
		</CFA>
		<Crop x="0" y="0" width="-194" height="0"/>
		<Sensor black="142" white="3956"/>
		<Hints>
			<Hint name="zero_is_bad" value=""/>
		</Hints>
	</Camera>
	<Camera make="Panasonic" model = "DMC-G6" mode="4:3">
		<CFA width="2" height="2">
			<Color x="0" y="0">BLUE</Color>
			<Color x="1" y="0">GREEN</Color>
			<Color x="0" y="1">GREEN</Color>
			<Color x="1" y="1">RED</Color>
		</CFA>
		<Crop x="0" y="0" width="-194" height="0"/>
		<Sensor black="142" white="3956"/>
		<Hints>
			<Hint name="zero_is_bad" value=""/>
		</Hints>
	</Camera>
	<Camera make="Panasonic" model = "DMC-G6" mode="3:2">
		<CFA width="2" height="2">
			<Color x="0" y="0">BLUE</Color>
			<Color x="1" y="0">GREEN</Color>
			<Color x="0" y="1">GREEN</Color>
			<Color x="1" y="1">RED</Color>
		</CFA>
		<Crop x="0" y="0" width="-194" height="0"/>
		<Sensor black="142" white="3956"/>
		<Hints>
			<Hint name="zero_is_bad" value=""/>
		</Hints>
	</Camera>
	<Camera make="Panasonic" model = "DMC-G6" mode="16:9">
		<CFA width="2" height="2">
			<Color x="0" y="0">BLUE</Color>
			<Color x="1" y="0">GREEN</Color>
			<Color x="0" y="1">GREEN</Color>
			<Color x="1" y="1">RED</Color>
		</CFA>
		<Crop x="0" y="0" width="-194" height="0"/>
		<Sensor black="142" white="3956"/>
		<Hints>
			<Hint name="zero_is_bad" value=""/>
		</Hints>
	</Camera>
	<Camera make="Panasonic" model = "DMC-G6" mode="1:1">
		<CFA width="2" height="2">
			<Color x="0" y="0">BLUE</Color>
			<Color x="1" y="0">GREEN</Color>
			<Color x="0" y="1">GREEN</Color>
			<Color x="1" y="1">RED</Color>
		</CFA>
		<Crop x="0" y="0" width="0" height="0"/>
		<Sensor black="142" white="3956"/>
		<Hints>
			<Hint name="zero_is_bad" value=""/>
		</Hints>
	</Camera>
	<Camera make="Panasonic" model = "DMC-GF3">
		<CFA width="2" height="2">
			<Color x="0" y="0">GREEN</Color>
			<Color x="1" y="0">BLUE</Color>
			<Color x="0" y="1">RED</Color>
			<Color x="1" y="1">GREEN</Color>
		</CFA>
		<Crop x="0" y="0" width="-72" height="0"/>
		<Sensor black="150" white="3956"/>
		<Hints>
			<Hint name="zero_is_bad" value=""/>
		</Hints>
	</Camera>
	<Camera make="Panasonic" model = "DMC-GF3" mode= "4:3">
		<CFA width="2" height="2">
			<Color x="0" y="0">GREEN</Color>
			<Color x="1" y="0">BLUE</Color>
			<Color x="0" y="1">RED</Color>
			<Color x="1" y="1">GREEN</Color>
		</CFA>
		<Crop x="0" y="0" width="-72" height="0"/>
		<Sensor black="150" white="3956"/>
		<Hints>
			<Hint name="zero_is_bad" value=""/>
		</Hints>
	</Camera>
	<Camera make="Panasonic" model = "DMC-GF5">
		<CFA width="2" height="2">
			<Color x="0" y="0">GREEN</Color>
			<Color x="1" y="0">BLUE</Color>
			<Color x="0" y="1">RED</Color>
			<Color x="1" y="1">GREEN</Color>
		</CFA>
		<Crop x="0" y="0" width="-128" height="0"/>
		<Sensor black="150" white="3956"/>
		<Hints>
			<Hint name="zero_is_bad" value=""/>
		</Hints>
	</Camera>
	<Camera make="Panasonic" model = "DMC-GF5" mode= "4:3">
		<CFA width="2" height="2">
			<Color x="0" y="0">GREEN</Color>
			<Color x="1" y="0">BLUE</Color>
			<Color x="0" y="1">RED</Color>
			<Color x="1" y="1">GREEN</Color>
		</CFA>
		<Crop x="0" y="0" width="-128" height="0"/>
		<Sensor black="150" white="3956"/>
		<Hints>
			<Hint name="zero_is_bad" value=""/>
		</Hints>
	</Camera>
	<Camera make="Panasonic" model = "DMC-GF6">
		<CFA width="2" height="2">
			<Color x="0" y="0">GREEN</Color>
			<Color x="1" y="0">RED</Color>
			<Color x="0" y="1">BLUE</Color>
			<Color x="1" y="1">GREEN</Color>
		</CFA>
		<Crop x="0" y="0" width="-208" height="0"/>
		<Sensor black="150" white="3956"/>
		<Hints>
			<Hint name="zero_is_bad" value=""/>
		</Hints>
	</Camera>
	<Camera make="Panasonic" model = "DMC-GF6" mode= "4:3">
		<CFA width="2" height="2">
			<Color x="0" y="0">GREEN</Color>
			<Color x="1" y="0">RED</Color>
			<Color x="0" y="1">BLUE</Color>
			<Color x="1" y="1">GREEN</Color>
		</CFA>
		<Crop x="0" y="0" width="-208" height="0"/>
		<Sensor black="150" white="3956"/>
		<Hints>
			<Hint name="zero_is_bad" value=""/>
		</Hints>
	</Camera>
	<Camera make="Panasonic" model = "DMC-GH2">
		<CFA width="2" height="2">
			<Color x="1" y="0">GREEN</Color>
			<Color x="0" y="0">BLUE</Color>
			<Color x="1" y="1">RED</Color>
			<Color x="0" y="1">GREEN</Color>
		</CFA>
		<Crop x="0" y="0" width="-216" height="0"/>
		<Sensor black="15" white="3800"/>
		<Hints>
			<Hint name="zero_is_bad" value=""/>
		</Hints>
	</Camera>
	<Camera make="Panasonic" model = "DMC-GH2" mode="4:3">
		<CFA width="2" height="2">
			<Color x="1" y="0">GREEN</Color>
			<Color x="0" y="0">BLUE</Color>
			<Color x="1" y="1">RED</Color>
			<Color x="0" y="1">GREEN</Color>
		</CFA>
		<Crop x="0" y="0" width="-136" height="0"/>
		<Sensor black="15" white="3800"/>
		<Hints>
			<Hint name="zero_is_bad" value=""/>
		</Hints>
	</Camera>
	<Camera make="Panasonic" model = "DMC-GH2" mode="16:9">
		<CFA width="2" height="2">
			<Color x="1" y="0">GREEN</Color>
			<Color x="0" y="0">BLUE</Color>
			<Color x="1" y="1">RED</Color>
			<Color x="0" y="1">GREEN</Color>
		</CFA>
		<Crop x="0" y="0" width="-216" height="0"/>
		<Sensor black="15" white="3800"/>
		<Hints>
			<Hint name="zero_is_bad" value=""/>
		</Hints>
	</Camera>
	<Camera make="Panasonic" model = "DMC-GH2" mode="3:2">
		<CFA width="2" height="2">
			<Color x="1" y="0">GREEN</Color>
			<Color x="0" y="0">BLUE</Color>
			<Color x="1" y="1">RED</Color>
			<Color x="0" y="1">GREEN</Color>
		</CFA>
		<Crop x="0" y="0" width="-216" height="0"/>
		<Sensor black="15" white="3800"/>
		<Hints>
			<Hint name="zero_is_bad" value=""/>
		</Hints>
	</Camera>
	<Camera make="Panasonic" model = "DMC-GH2" mode="1:1">
		<CFA width="2" height="2">
			<Color x="1" y="0">GREEN</Color>
			<Color x="0" y="0">BLUE</Color>
			<Color x="1" y="1">RED</Color>
			<Color x="0" y="1">GREEN</Color>
		</CFA>
		<Crop x="0" y="0" width="-168" height="0"/>
		<Sensor black="15" white="3800"/>
		<Hints>
			<Hint name="zero_is_bad" value=""/>
		</Hints>
	</Camera>
	<Camera make="Panasonic" model = "DMC-GH1" mode="16:9">
		<CFA width="2" height="2">
			<Color x="0" y="0">GREEN</Color>
			<Color x="1" y="0">BLUE</Color>
			<Color x="0" y="1">RED</Color>
			<Color x="1" y="1">GREEN</Color>
		</CFA>
		<Crop x="0" y="0" width="-28" height="0"/>
		<Sensor black="0" white="3986"/>
	</Camera>
	<Camera make="Panasonic" model = "DMC-FZ35" mode="4:3">
		<CFA width="2" height="2">
			<Color x="0" y="0">BLUE</Color>
			<Color x="1" y="0">GREEN</Color>
			<Color x="0" y="1">GREEN</Color>
			<Color x="1" y="1">RED</Color>
		</CFA>
		<Crop x="0" y="0" width="-44" height="0"/>
		<Sensor black="150" white="3986"/>
		<Aliases>
			<Alias>DMC-FZ38</Alias>
		</Aliases>
		<Hints>
			<Hint name="zero_is_bad" value=""/>
		</Hints>
	</Camera>
	<Camera make="Panasonic" model = "DMC-FZ35">
		<!-- Default Guess -->
		<CFA width="2" height="2">
			<Color x="0" y="0">BLUE</Color>
			<Color x="1" y="0">GREEN</Color>
			<Color x="0" y="1">GREEN</Color>
			<Color x="1" y="1">RED</Color>
		</CFA>
		<Crop x="0" y="0" width="-44" height="0"/>
		<Sensor black="150" white="3986"/>
		<Aliases>
			<Alias>DMC-FZ38</Alias>
		</Aliases>
		<Hints>
			<Hint name="zero_is_bad" value=""/>
		</Hints>
	</Camera>
	<Camera make="Panasonic" model = "DMC-FZ45">
		<CFA width="2" height="2">
			<Color x="0" y="0">GREEN</Color>
			<Color x="1" y="0">BLUE</Color>
			<Color x="0" y="1">RED</Color>
			<Color x="1" y="1">GREEN</Color>
		</CFA>
		<Crop x="0" y="0" width="-58" height="-10"/>
		<Sensor black="150" white="3986"/>
		<Aliases>
			<Alias>DMC-FZ40</Alias>
		</Aliases>
		<Hints>
			<Hint name="zero_is_bad" value=""/>
		</Hints>
	</Camera>
	<Camera make="Panasonic" model = "DMC-FZ45" mode = "4:3">
		<CFA width="2" height="2">
			<Color x="0" y="0">GREEN</Color>
			<Color x="1" y="0">BLUE</Color>
			<Color x="0" y="1">RED</Color>
			<Color x="1" y="1">GREEN</Color>
		</CFA>
		<Crop x="0" y="0" width="-58" height="-10"/>
		<Sensor black="150" white="3986"/>
		<Aliases>
			<Alias>DMC-FZ40</Alias>
		</Aliases>
		<Hints>
			<Hint name="zero_is_bad" value=""/>
		</Hints>
	</Camera>
	<Camera make="Panasonic" model = "DMC-FZ70">
		<CFA width="2" height="2">
			<Color x="0" y="0">RED</Color>
			<Color x="1" y="0">GREEN</Color>
			<Color x="0" y="1">GREEN</Color>
			<Color x="1" y="1">BLUE</Color>
		</CFA>
		<Crop x="0" y="0" width="-182" height="0"/>
		<Sensor black="120" white="3971"/>
		<Aliases>
			<Alias>DMC-FZ72</Alias>
		</Aliases>
		<Hints>
			<Hint name="zero_is_bad" value=""/>
		</Hints>
	</Camera>
	<Camera make="Panasonic" model = "DMC-FZ70" mode="4:3">
		<CFA width="2" height="2">
			<Color x="0" y="0">RED</Color>
			<Color x="1" y="0">GREEN</Color>
			<Color x="0" y="1">GREEN</Color>
			<Color x="1" y="1">BLUE</Color>
		</CFA>
		<Crop x="0" y="0" width="-182" height="0"/>
		<Sensor black="120" white="3971"/>
		<Aliases>
			<Alias>DMC-FZ72</Alias>
		</Aliases>
		<Hints>
			<Hint name="zero_is_bad" value=""/>
		</Hints>
	</Camera>
	<Camera make="Panasonic" model = "DMC-FZ100">
		<CFA width="2" height="2">
			<Color x="0" y="0">GREEN</Color>
			<Color x="1" y="0">BLUE</Color>
			<Color x="0" y="1">RED</Color>
			<Color x="1" y="1">GREEN</Color>
		</CFA>
		<Crop x="0" y="0" width="-200" height="0"/>
		<Sensor black="120" white="3986"/>
		<Hints>
			<Hint name="zero_is_bad" value=""/>
		</Hints>
	</Camera>
	<Camera make="Panasonic" model = "DMC-FZ100" mode="4:3">
		<CFA width="2" height="2">
			<Color x="0" y="0">GREEN</Color>
			<Color x="1" y="0">BLUE</Color>
			<Color x="0" y="1">RED</Color>
			<Color x="1" y="1">GREEN</Color>
		</CFA>
		<Crop x="0" y="0" width="-200" height="0"/>
		<Sensor black="120" white="3986"/>
		<Hints>
			<Hint name="zero_is_bad" value=""/>
		</Hints>
	</Camera>
	<Camera make="Panasonic" model = "DMC-GX1">
		<CFA width="2" height="2">
			<Color x="0" y="0">GREEN</Color>
			<Color x="1" y="0">RED</Color>
			<Color x="0" y="1">BLUE</Color>
			<Color x="1" y="1">GREEN</Color>
		</CFA>
		<Crop x="0" y="0" width="-154" height="0"/>
		<Sensor black="150" white="3956"/>
		<Hints>
			<Hint name="zero_is_bad" value=""/>
		</Hints>
	</Camera>
	<Camera make="Panasonic" model = "DMC-GX1" mode = "4:3">
		<CFA width="2" height="2">
			<Color x="0" y="0">GREEN</Color>
			<Color x="1" y="0">RED</Color>
			<Color x="0" y="1">BLUE</Color>
			<Color x="1" y="1">GREEN</Color>
		</CFA>
		<Crop x="0" y="0" width="-154" height="0"/>
		<Sensor black="150" white="3956"/>
		<Hints>
			<Hint name="zero_is_bad" value=""/>
		</Hints>
	</Camera>
	<Camera make="Panasonic" model = "DMC-GX1" mode = "3:2">
		<CFA width="2" height="2">
			<Color x="0" y="0">GREEN</Color>
			<Color x="1" y="0">RED</Color>
			<Color x="0" y="1">BLUE</Color>
			<Color x="1" y="1">GREEN</Color>
		</CFA>
		<Crop x="0" y="0" width="-170" height="0"/>
		<Sensor black="150" white="3956"/>
		<Hints>
			<Hint name="zero_is_bad" value=""/>
		</Hints>
	</Camera>
	<Camera make="Panasonic" model = "DMC-GX1" mode = "16:9">
		<CFA width="2" height="2">
			<Color x="0" y="0">GREEN</Color>
			<Color x="1" y="0">RED</Color>
			<Color x="0" y="1">BLUE</Color>
			<Color x="1" y="1">GREEN</Color>
		</CFA>
		<Crop x="0" y="0" width="-170" height="0"/>
		<Sensor black="150" white="3956"/>
		<Hints>
			<Hint name="zero_is_bad" value=""/>
		</Hints>
	</Camera>
	<Camera make="Panasonic" model = "DMC-GX1" mode = "1:1">
		<CFA width="2" height="2">
			<Color x="0" y="0">GREEN</Color>
			<Color x="1" y="0">RED</Color>
			<Color x="0" y="1">BLUE</Color>
			<Color x="1" y="1">GREEN</Color>
		</CFA>
		<Crop x="0" y="0" width="-198" height="0"/>
		<Sensor black="150" white="3956"/>
		<Hints>
			<Hint name="zero_is_bad" value=""/>
		</Hints>
	</Camera>
	<Camera make="Panasonic" model = "DMC-GX7">
		<CFA width="2" height="2">
			<Color x="0" y="0">BLUE</Color>
			<Color x="1" y="0">GREEN</Color>
			<Color x="0" y="1">GREEN</Color>
			<Color x="1" y="1">RED</Color>
		</CFA>
		<Crop x="0" y="0" width="-208" height="0"/>
		<Sensor black="150" white="3956"/>
		<Hints>
			<Hint name="zero_is_bad" value=""/>
		</Hints>
	</Camera>
	<Camera make="Panasonic" model = "DMC-GX7" mode = "4:3">
		<CFA width="2" height="2">
			<Color x="0" y="0">BLUE</Color>
			<Color x="1" y="0">GREEN</Color>
			<Color x="0" y="1">GREEN</Color>
			<Color x="1" y="1">RED</Color>
		</CFA>
		<Crop x="0" y="0" width="-208" height="0"/>
		<Sensor black="150" white="3956"/>
		<Hints>
			<Hint name="zero_is_bad" value=""/>
		</Hints>
	</Camera>
	<Camera make="Panasonic" model = "DMC-GX7" mode = "3:2">
		<CFA width="2" height="2">
			<Color x="0" y="0">BLUE</Color>
			<Color x="1" y="0">GREEN</Color>
			<Color x="0" y="1">GREEN</Color>
			<Color x="1" y="1">RED</Color>
		</CFA>
		<Crop x="0" y="0" width="-208" height="0"/>
		<Sensor black="150" white="3956"/>
		<Hints>
			<Hint name="zero_is_bad" value=""/>
		</Hints>
	</Camera>
	<Camera make="Panasonic" model = "DMC-GX7" mode = "16:9">
		<CFA width="2" height="2">
			<Color x="0" y="0">BLUE</Color>
			<Color x="1" y="0">GREEN</Color>
			<Color x="0" y="1">GREEN</Color>
			<Color x="1" y="1">RED</Color>
		</CFA>
		<Crop x="0" y="0" width="-208" height="0"/>
		<Sensor black="150" white="3956"/>
		<Hints>
			<Hint name="zero_is_bad" value=""/>
		</Hints>
	</Camera>
	<Camera make="Panasonic" model = "DMC-GX7" mode = "1:1">
		<CFA width="2" height="2">
			<Color x="0" y="0">BLUE</Color>
			<Color x="1" y="0">GREEN</Color>
			<Color x="0" y="1">GREEN</Color>
			<Color x="1" y="1">RED</Color>
		</CFA>
		<Crop x="0" y="0" width="-32" height="0"/>
		<Sensor black="150" white="3956"/>
		<Hints>
			<Hint name="zero_is_bad" value=""/>
		</Hints>
	</Camera>
	<Camera make="Panasonic" model = "DMC-LF1" mode="4:3">
		<CFA width="2" height="2">
			<Color x="0" y="0">RED</Color>
			<Color x="1" y="0">GREEN</Color>
			<Color x="0" y="1">GREEN</Color>
			<Color x="1" y="1">BLUE</Color>
		</CFA>
		<Crop x="0" y="0" width="-130" height="0"/>
		<Sensor black="150" white="3956"/>
		<Hints>
			<Hint name="zero_is_bad" value=""/>
		</Hints>
	</Camera>
	<!-- Default guess -->
	<Camera make="Panasonic" model = "DMC-LF1">
		<CFA width="2" height="2">
			<Color x="0" y="0">RED</Color>
			<Color x="1" y="0">GREEN</Color>
			<Color x="0" y="1">GREEN</Color>
			<Color x="1" y="1">BLUE</Color>
		</CFA>
		<Crop x="0" y="0" width="-130" height="0"/>
		<Sensor black="150" white="3956"/>
		<Hints>
			<Hint name="zero_is_bad" value=""/>
		</Hints>
	</Camera>
	<Camera make="Panasonic" model = "DMC-LX3">
		<CFA width="2" height="2">
			<Color x="0" y="0">BLUE</Color>
			<Color x="1" y="0">GREEN</Color>
			<Color x="0" y="1">GREEN</Color>
			<Color x="1" y="1">RED</Color>
		</CFA>
		<Crop x="0" y="0" width="-84" height="0"/>
		<Sensor black="15" white="3971"/>
		<Hints>
			<Hint name="zero_is_bad" value=""/>
		</Hints>
	</Camera>
	<Camera make="Panasonic" model = "DMC-LX3" mode="16:9">
		<CFA width="2" height="2">
			<Color x="0" y="0">BLUE</Color>
			<Color x="1" y="0">GREEN</Color>
			<Color x="0" y="1">GREEN</Color>
			<Color x="1" y="1">RED</Color>
		</CFA>
		<Crop x="0" y="0" width="3990" height="2250"/>
		<Sensor black="15" white="3971"/>
		<Hints>
			<Hint name="zero_is_bad" value=""/>
		</Hints>
	</Camera>
	<Camera make="Panasonic" model = "DMC-LX3" mode="4:3">
		<CFA width="2" height="2">
			<Color x="0" y="0">BLUE</Color>
			<Color x="1" y="0">GREEN</Color>
			<Color x="0" y="1">GREEN</Color>
			<Color x="1" y="1">RED</Color>
		</CFA>
		<Crop x="0" y="0" width="3666" height="2754"/>
		<Sensor black="15" white="3971"/>
		<Hints>
			<Hint name="zero_is_bad" value=""/>
		</Hints>
	</Camera>
	<Camera make="Panasonic" model = "DMC-LX3" mode="3:2">
		<CFA width="2" height="2">
			<Color x="0" y="0">BLUE</Color>
			<Color x="1" y="0">GREEN</Color>
			<Color x="0" y="1">GREEN</Color>
			<Color x="1" y="1">RED</Color>
		</CFA>
		<Crop x="0" y="0" width="-44" height="0"/>
		<Sensor black="15" white="3971"/>
		<Hints>
			<Hint name="zero_is_bad" value=""/>
		</Hints>
	</Camera>
	<Camera make="LEICA" model="DIGILUX 2" decoder_version="2">
		<CFA width="2" height="2">
			<Color x="0" y="0">RED</Color>
			<Color x="1" y="0">GREEN</Color>
			<Color x="0" y="1">GREEN</Color>
			<Color x="1" y="1">BLUE</Color>
		</CFA>
		<Crop x="0" y="0" width="0" height="0"/>
		<Sensor black="0" white="4095"/>
	</Camera>
	<Camera make="LEICA" model="DIGILUX 2" mode="4:3" decoder_version="2">
		<CFA width="2" height="2">
			<Color x="0" y="0">RED</Color>
			<Color x="1" y="0">GREEN</Color>
			<Color x="0" y="1">GREEN</Color>
			<Color x="1" y="1">BLUE</Color>
		</CFA>
		<Crop x="0" y="0" width="0" height="0"/>
		<Sensor black="0" white="4095"/>
	</Camera>
	<Camera make="LEICA" model="D-LUX 3" decoder_version="2">
		<CFA width="2" height="2">
			<Color x="0" y="0">BLUE</Color>
			<Color x="1" y="0">GREEN</Color>
			<Color x="0" y="1">GREEN</Color>
			<Color x="1" y="1">RED</Color>
		</CFA>
		<Crop x="0" y="0" width="0" height="0"/>
		<Sensor black="0" white="3986"/>
	</Camera>
	<Camera make="LEICA" model="D-LUX 3" mode="16:9" decoder_version="2">
		<CFA width="2" height="2">
			<Color x="0" y="0">BLUE</Color>
			<Color x="1" y="0">GREEN</Color>
			<Color x="0" y="1">GREEN</Color>
			<Color x="1" y="1">RED</Color>
		</CFA>
		<Crop x="17" y="17" width="-65" height="-24"/>
		<Sensor black="0" white="3986"/>
	</Camera>
	<Camera make="LEICA" model="V-LUX 1" decoder_version="2">
		<CFA width="2" height="2">
			<Color x="0" y="0">BLUE</Color>
			<Color x="1" y="0">GREEN</Color>
			<Color x="0" y="1">GREEN</Color>
			<Color x="1" y="1">RED</Color>
		</CFA>
		<Crop x="0" y="0" width="0" height="0"/>
		<Sensor black="0" white="3986"/>
	</Camera>
	<Camera make="LEICA" model="V-LUX 1" mode="3:2" decoder_version="2">
		<CFA width="2" height="2">
			<Color x="0" y="0">BLUE</Color>
			<Color x="1" y="0">GREEN</Color>
			<Color x="0" y="1">GREEN</Color>
			<Color x="1" y="1">RED</Color>
		</CFA>
		<Crop x="4" y="0" width="-14" height="-3"/>
		<Sensor black="0" white="3986"/>
	</Camera>
	<Camera make="Panasonic" model="DMC-L10" decoder_version="2">
		<CFA width="2" height="2">
			<Color x="0" y="0">GREEN</Color>
			<Color x="1" y="0">BLUE</Color>
			<Color x="0" y="1">RED</Color>
			<Color x="1" y="1">GREEN</Color>
		</CFA>
		<Crop x="0" y="0" width="-28" height="-1"/>
		<Sensor black="0" white="3986"/>
	</Camera>
	<Camera make="Panasonic" model="DMC-L10" mode="4:3" decoder_version="2">
		<CFA width="2" height="2">
			<Color x="0" y="0">GREEN</Color>
			<Color x="1" y="0">BLUE</Color>
			<Color x="0" y="1">RED</Color>
			<Color x="1" y="1">GREEN</Color>
		</CFA>
		<Crop x="0" y="0" width="-28" height="-1"/>
		<Sensor black="0" white="3986"/>
	</Camera>
	<Camera make="Panasonic" model="DMC-FZ30" decoder_version="2">
		<CFA width="2" height="2">
			<Color x="0" y="0">RED</Color>
			<Color x="1" y="0">GREEN</Color>
			<Color x="0" y="1">GREEN</Color>
			<Color x="1" y="1">BLUE</Color>
		</CFA>
		<Crop x="0" y="0" width="0" height="0"/>
		<Sensor black="0" white="3971"/>
	</Camera>
	<Camera make="Panasonic" model="DMC-FZ30" mode="4:3" decoder_version="2">
		<CFA width="2" height="2">
			<Color x="0" y="0">RED</Color>
			<Color x="1" y="0">GREEN</Color>
			<Color x="0" y="1">GREEN</Color>
			<Color x="1" y="1">BLUE</Color>
		</CFA>
		<Crop x="0" y="0" width="-16" height="0"/>
		<Sensor black="0" white="3971"/>
	</Camera>
	<Camera make="Panasonic" model="DMC-FZ50" decoder_version="2">
		<CFA width="2" height="2">
			<Color x="0" y="0">BLUE</Color>
			<Color x="1" y="0">GREEN</Color>
			<Color x="0" y="1">GREEN</Color>
			<Color x="1" y="1">RED</Color>
		</CFA>
		<Crop x="0" y="0" width="0" height="0"/>
		<Sensor black="0" white="3986"/>
	</Camera>
	<Camera make="Panasonic" model = "DMC-FZ50" mode = "4:3" decoder_version="2">
		<CFA width="2" height="2">
			<Color x="0" y="0">BLUE</Color>
			<Color x="1" y="0">GREEN</Color>
			<Color x="0" y="1">GREEN</Color>
			<Color x="1" y="1">RED</Color>
		</CFA>
		<Crop x="20" y="18" width="-14" height="-5"/>
		<Sensor black="0" white="65535"/>
	</Camera>
	<Camera make="Panasonic" model="DMC-FZ8" decoder_version="2">
		<CFA width="2" height="2">
			<Color x="0" y="0">RED</Color>
			<Color x="1" y="0">GREEN</Color>
			<Color x="0" y="1">GREEN</Color>
			<Color x="1" y="1">BLUE</Color>
		</CFA>
		<Crop x="0" y="0" width="0" height="0"/>
		<Sensor black="0" white="3986"/>
	</Camera>
	<Camera make="Panasonic" model="DMC-FZ8" mode="4:3"> decoder_version="2"
		<CFA width="2" height="2">
			<Color x="0" y="0">RED</Color>
			<Color x="1" y="0">GREEN</Color>
			<Color x="0" y="1">GREEN</Color>
			<Color x="1" y="1">BLUE</Color>
		</CFA>
		<Crop x="5" y="0" width="-31" height="-1"/>
		<Sensor black="0" white="3986"/>
	</Camera>
	<Camera make="Panasonic" model="DMC-FZ18" decoder_version="2">
		<CFA width="2" height="2">
			<Color x="0" y="0">BLUE</Color>
			<Color x="1" y="0">GREEN</Color>
			<Color x="0" y="1">GREEN</Color>
			<Color x="1" y="1">RED</Color>
		</CFA>
		<Crop x="0" y="0" width="0" height="0"/>
		<Sensor black="0" white="3986"/>
	</Camera>
	<Camera make="Panasonic" model="DMC-FZ18" mode="4:3" decoder_version="2">
		<CFA width="2" height="2">
			<Color x="0" y="0">BLUE</Color>
			<Color x="1" y="0">GREEN</Color>
			<Color x="0" y="1">GREEN</Color>
			<Color x="1" y="1">RED</Color>
		</CFA>
		<Crop x="10" y="0" width="-30" height="-1"/>
		<Sensor black="0" white="3986"/>
	</Camera>
	<Camera make="Panasonic" model="DMC-L1" decoder_version="2">
		<CFA width="2" height="2">
			<Color x="0" y="0">GREEN</Color>
			<Color x="1" y="0">BLUE</Color>
			<Color x="0" y="1">RED</Color>
			<Color x="1" y="1">GREEN</Color>
		</CFA>
		<Crop x="0" y="0" width="-11" height="-1"/>
		<Sensor black="0" white="3986"/>
	</Camera>
	<Camera make="Panasonic" model="DMC-L1" mode="4:3" decoder_version="2">
		<CFA width="2" height="2">
			<Color x="0" y="0">GREEN</Color>
			<Color x="1" y="0">BLUE</Color>
			<Color x="0" y="1">RED</Color>
			<Color x="1" y="1">GREEN</Color>
		</CFA>
		<Crop x="0" y="0" width="-11" height="-1"/>
		<Sensor black="0" white="3986"/>
	</Camera>
	<Camera make="Panasonic" model="DMC-LX2" decoder_version="2">
		<CFA width="2" height="2">
			<Color x="0" y="0">BLUE</Color>
			<Color x="1" y="0">GREEN</Color>
			<Color x="0" y="1">GREEN</Color>
			<Color x="1" y="1">RED</Color>
		</CFA>
		<Crop x="0" y="0" width="0" height="0"/>
		<Sensor black="0" white="3986"/>
	</Camera>
	<Camera make="Panasonic" model="DMC-LX2" mode="16:9" decoder_version="2">
		<CFA width="2" height="2">
			<Color x="0" y="0">BLUE</Color>
			<Color x="1" y="0">GREEN</Color>
			<Color x="0" y="1">GREEN</Color>
			<Color x="1" y="1">RED</Color>
		</CFA>
		<Crop x="4" y="0" width="-38" height="-3"/>
		<Sensor black="0" white="3986"/>
	</Camera>
	<!-- Leica D-Lux 4 is the same camera as LX-3 -->
	<Camera make="LEICA" model = "D-LUX 4">
		<CFA width="2" height="2">
			<Color x="0" y="0">BLUE</Color>
			<Color x="1" y="0">GREEN</Color>
			<Color x="0" y="1">GREEN</Color>
			<Color x="1" y="1">RED</Color>
		</CFA>
		<Crop x="0" y="0" width="-84" height="0"/>
		<Sensor black="15" white="3971"/>
		<Hints>
			<Hint name="zero_is_bad" value=""/>
		</Hints>
	</Camera>
	<Camera make="LEICA" model = "D-LUX 4" mode="16:9">
		<CFA width="2" height="2">
			<Color x="0" y="0">BLUE</Color>
			<Color x="1" y="0">GREEN</Color>
			<Color x="0" y="1">GREEN</Color>
			<Color x="1" y="1">RED</Color>
		</CFA>
		<Crop x="0" y="0" width="3990" height="2250"/>
		<Sensor black="15" white="3971"/>
		<Hints>
			<Hint name="zero_is_bad" value=""/>
		</Hints>
	</Camera>
	<Camera make="LEICA" model = "D-LUX 4" mode="4:3">
		<CFA width="2" height="2">
			<Color x="0" y="0">BLUE</Color>
			<Color x="1" y="0">GREEN</Color>
			<Color x="0" y="1">GREEN</Color>
			<Color x="1" y="1">RED</Color>
		</CFA>
		<Crop x="0" y="0" width="3666" height="2754"/>
		<Sensor black="15" white="3971"/>
		<Hints>
			<Hint name="zero_is_bad" value=""/>
		</Hints>
	</Camera>
	<Camera make="LEICA" model = "D-LUX 4" mode="3:2">
		<CFA width="2" height="2">
			<Color x="0" y="0">BLUE</Color>
			<Color x="1" y="0">GREEN</Color>
			<Color x="0" y="1">GREEN</Color>
			<Color x="1" y="1">RED</Color>
		</CFA>
		<Crop x="0" y="0" width="-44" height="0"/>
		<Sensor black="15" white="3971"/>
		<Hints>
			<Hint name="zero_is_bad" value=""/>
		</Hints>
	</Camera>

	<Camera make="Panasonic" model = "DMC-LX5">
		<CFA width="2" height="2">
			<Color x="0" y="0">GREEN</Color>
			<Color x="1" y="0">RED</Color>
			<Color x="0" y="1">BLUE</Color>
			<Color x="1" y="1">GREEN</Color>
		</CFA>
		<Crop x="0" y="0" width="-200" height="-4"/>
		<Sensor black="150" white="3986"/>
		<Hints>
			<Hint name="zero_is_bad" value=""/>
		</Hints>
	</Camera>
	<Camera make="Panasonic" model = "DMC-LX5" mode="4:3">
		<CFA width="2" height="2">
			<Color x="0" y="0">GREEN</Color>
			<Color x="1" y="0">RED</Color>
			<Color x="0" y="1">BLUE</Color>
			<Color x="1" y="1">GREEN</Color>
		</CFA>
		<Crop x="0" y="0" width="-200" height="-4"/>
		<Sensor black="150" white="3986"/>
		<Hints>
			<Hint name="zero_is_bad" value=""/>
		</Hints>
	</Camera>
	<Camera make="Panasonic" model = "DMC-LX5" mode="3:2">
		<CFA width="2" height="2">
			<Color x="0" y="0">GREEN</Color>
			<Color x="1" y="0">RED</Color>
			<Color x="0" y="1">BLUE</Color>
			<Color x="1" y="1">GREEN</Color>
		</CFA>
		<Crop x="0" y="0" width="-74" height="-4"/>
		<Sensor black="150" white="3986"/>
		<Hints>
			<Hint name="zero_is_bad" value=""/>
		</Hints>
	</Camera>
	<Camera make="Panasonic" model = "DMC-LX5" mode="1:1">
		<CFA width="2" height="2">
			<Color x="0" y="0">GREEN</Color>
			<Color x="1" y="0">RED</Color>
			<Color x="0" y="1">BLUE</Color>
			<Color x="1" y="1">GREEN</Color>
		</CFA>
		<Crop x="0" y="0" width="-220" height="-4"/>
		<Sensor black="150" white="3986"/>
		<Hints>
			<Hint name="zero_is_bad" value=""/>
		</Hints>
	</Camera>
	<!-- Leica D-Lux 5 is the same camera as LX-5 -->
	<Camera make="LEICA" model = "D-LUX 5">
		<CFA width="2" height="2">
			<Color x="0" y="0">GREEN</Color>
			<Color x="1" y="0">RED</Color>
			<Color x="0" y="1">BLUE</Color>
			<Color x="1" y="1">GREEN</Color>
		</CFA>
		<Crop x="0" y="0" width="-200" height="-4"/>
		<Sensor black="150" white="3986"/>
		<Hints>
			<Hint name="zero_is_bad" value=""/>
		</Hints>
	</Camera>
	<Camera make="LEICA" model = "D-LUX 5" mode="4:3">
		<CFA width="2" height="2">
			<Color x="0" y="0">GREEN</Color>
			<Color x="1" y="0">RED</Color>
			<Color x="0" y="1">BLUE</Color>
			<Color x="1" y="1">GREEN</Color>
		</CFA>
		<Crop x="0" y="0" width="-200" height="-4"/>
		<Sensor black="150" white="3986"/>
		<Hints>
			<Hint name="zero_is_bad" value=""/>
		</Hints>
	</Camera>
	<Camera make="LEICA" model = "D-LUX 5" mode="3:2">
		<CFA width="2" height="2">
			<Color x="0" y="0">GREEN</Color>
			<Color x="1" y="0">RED</Color>
			<Color x="0" y="1">BLUE</Color>
			<Color x="1" y="1">GREEN</Color>
		</CFA>
		<Crop x="0" y="0" width="-74" height="-4"/>
		<Sensor black="150" white="3986"/>
		<Hints>
			<Hint name="zero_is_bad" value=""/>
		</Hints>
	</Camera>
	<Camera make="LEICA" model = "D-LUX 5" mode="1:1">
		<CFA width="2" height="2">
			<Color x="0" y="0">GREEN</Color>
			<Color x="1" y="0">RED</Color>
			<Color x="0" y="1">BLUE</Color>
			<Color x="1" y="1">GREEN</Color>
		</CFA>
		<Crop x="0" y="0" width="-220" height="-4"/>
		<Sensor black="150" white="3986"/>
		<Hints>
			<Hint name="zero_is_bad" value=""/>
		</Hints>
	</Camera>
	<Camera make="Panasonic" model = "DMC-LX7">
		<CFA width="2" height="2">
			<Color x="0" y="0">GREEN</Color>
			<Color x="1" y="0">RED</Color>
			<Color x="0" y="1">BLUE</Color>
			<Color x="1" y="1">GREEN</Color>
		</CFA>
		<Crop x="0" y="0" width="-34" height="0"/>
		<Sensor black="150" white="3971"/>
		<Hints>
			<Hint name="zero_is_bad" value=""/>
		</Hints>
	</Camera>
	<Camera make="Panasonic" model = "DMC-LX7" mode="4:3">
		<CFA width="2" height="2">
			<Color x="0" y="0">GREEN</Color>
			<Color x="1" y="0">RED</Color>
			<Color x="0" y="1">BLUE</Color>
			<Color x="1" y="1">GREEN</Color>
		</CFA>
		<Crop x="0" y="0" width="-34" height="0"/>
		<Sensor black="150" white="3971"/>
		<Hints>
			<Hint name="zero_is_bad" value=""/>
		</Hints>
	</Camera>
	<Camera make="Panasonic" model = "DMC-LX7" mode="3:2">
		<CFA width="2" height="2">
			<Color x="0" y="0">GREEN</Color>
			<Color x="1" y="0">RED</Color>
			<Color x="0" y="1">BLUE</Color>
			<Color x="1" y="1">GREEN</Color>
		</CFA>
		<Crop x="0" y="0" width="-128" height="0"/>
		<Sensor black="150" white="3971"/>
		<Hints>
			<Hint name="zero_is_bad" value=""/>
		</Hints>
	</Camera>
	<Camera make="Panasonic" model = "DMC-LX7" mode="16:9">
		<CFA width="2" height="2">
			<Color x="0" y="0">GREEN</Color>
			<Color x="1" y="0">RED</Color>
			<Color x="0" y="1">BLUE</Color>
			<Color x="1" y="1">GREEN</Color>
		</CFA>
		<Crop x="0" y="0" width="-160" height="0"/>
		<Sensor black="150" white="3971"/>
		<Hints>
			<Hint name="zero_is_bad" value=""/>
		</Hints>
	</Camera>
	<Camera make="Panasonic" model = "DMC-LX7" mode="1:1">
		<CFA width="2" height="2">
			<Color x="0" y="0">GREEN</Color>
			<Color x="1" y="0">RED</Color>
			<Color x="0" y="1">BLUE</Color>
			<Color x="1" y="1">GREEN</Color>
		</CFA>
		<Crop x="0" y="0" width="-48" height="0"/>
		<Sensor black="150" white="3971"/>
		<Hints>
			<Hint name="zero_is_bad" value=""/>
		</Hints>
	</Camera>
	<Camera make="PENTAX Corporation" model="PENTAX K100D">
		<CFA width="2" height="2">
			<Color x="0" y="0">RED</Color>
			<Color x="1" y="0">GREEN</Color>
			<Color x="0" y="1">GREEN</Color>
			<Color x="1" y="1">BLUE</Color>
		</CFA>
		<Crop x="0" y="0" width="3040" height="2024"/>
		<Sensor black="127" white="3950"/>
	</Camera>
	<Camera make="PENTAX Corporation" model="PENTAX K100D Super">
		<CFA width="2" height="2">
			<Color x="0" y="0">RED</Color>
			<Color x="1" y="0">GREEN</Color>
			<Color x="0" y="1">GREEN</Color>
			<Color x="1" y="1">BLUE</Color>
		</CFA>
		<Crop x="0" y="0" width="0" height="0"/>
		<Sensor black="127" white="4095"/>
	</Camera>
	<Camera make="PENTAX" model="PENTAX K100D">
		<CFA width="2" height="2">
			<Color x="0" y="0">RED</Color>
			<Color x="1" y="0">GREEN</Color>
			<Color x="0" y="1">GREEN</Color>
			<Color x="1" y="1">BLUE</Color>
		</CFA>
		<Crop x="0" y="0" width="3040" height="2024"/>
		<Sensor black="127" white="3950"/>
	</Camera>
	<Camera make="PENTAX Corporation" model="PENTAX *ist D">
		<CFA width="2" height="2">
			<Color x="0" y="0">RED</Color>
			<Color x="1" y="0">GREEN</Color>
			<Color x="0" y="1">GREEN</Color>
			<Color x="1" y="1">BLUE</Color>
		</CFA>
		<Crop x="0" y="0" width="0" height="0"/>
		<Sensor black="128" white="4095"/>
	</Camera>
	<Camera make="PENTAX Corporation" model="PENTAX K10D">
		<CFA width="2" height="2">
			<Color x="0" y="0">RED</Color>
			<Color x="1" y="0">GREEN</Color>
			<Color x="0" y="1">GREEN</Color>
			<Color x="1" y="1">BLUE</Color>
		</CFA>
		<Crop x="0" y="0" width="3888" height="2608"/>
		<Sensor black="0" white="4095"/>
	</Camera>
	<Camera make="PENTAX Corporation" model="PENTAX K20D">
		<CFA width="2" height="2">
			<Color x="0" y="0">BLUE</Color>
			<Color x="1" y="0">GREEN</Color>
			<Color x="0" y="1">GREEN</Color>
			<Color x="1" y="1">RED</Color>
		</CFA>
		<Crop x="0" y="0" width="4688" height="3124"/>
		<Sensor black="0" white="4095"/>
	</Camera>
	<Camera make="PENTAX" model="PENTAX K20D">
		<CFA width="2" height="2">
			<Color x="0" y="0">BLUE</Color>
			<Color x="1" y="0">GREEN</Color>
			<Color x="0" y="1">GREEN</Color>
			<Color x="1" y="1">RED</Color>
		</CFA>
		<Crop x="0" y="0" width="4688" height="3124"/>
		<Sensor black="0" white="4095"/>
	</Camera>
	<Camera make="PENTAX Corporation" model="PENTAX K200D">
		<CFA width="2" height="2">
			<Color x="0" y="0">RED</Color>
			<Color x="1" y="0">GREEN</Color>
			<Color x="0" y="1">GREEN</Color>
			<Color x="1" y="1">BLUE</Color>
		</CFA>
		<Crop x="0" y="0" width="3880" height="2604"/>
		<Sensor black="0" white="4095"/>
	</Camera>
	<Camera make="PENTAX" model="PENTAX K-5" decoder_version="2">
		<CFA width="2" height="2">
			<Color x="0" y="0">BLUE</Color>
			<Color x="1" y="0">GREEN</Color>
			<Color x="0" y="1">GREEN</Color>
			<Color x="1" y="1">RED</Color>
		</CFA>
		<Crop x="12" y="0" width="-34" height="0"/>
		<Sensor black="512" white="16383"/>
		<BlackAreas>
			<Vertical x="0" width="8"/>
		</BlackAreas>
	</Camera>
	<Camera make="PENTAX" model="PENTAX K-5 II" decoder_version="2">
		<CFA width="2" height="2">
			<Color x="0" y="0">BLUE</Color>
			<Color x="1" y="0">GREEN</Color>
			<Color x="0" y="1">GREEN</Color>
			<Color x="1" y="1">RED</Color>
		</CFA>
		<Crop x="12" y="0" width="-34" height="0"/>
		<Sensor black="512" white="16383"/>
		<BlackAreas>
			<Vertical x="0" width="8"/>
		</BlackAreas>
	</Camera>
	<Camera make="PENTAX" model="PENTAX K-5 II s" decoder_version="2">
		<CFA width="2" height="2">
			<Color x="0" y="0">BLUE</Color>
			<Color x="1" y="0">GREEN</Color>
			<Color x="0" y="1">GREEN</Color>
			<Color x="1" y="1">RED</Color>
		</CFA>
		<Crop x="12" y="0" width="-34" height="0"/>
		<Sensor black="512" white="15863"/>
		<BlackAreas>
			<Vertical x="0" width="8"/>
		</BlackAreas>
	</Camera>
	<Camera make="PENTAX" model="PENTAX K-7">
		<CFA width="2" height="2">
			<Color x="0" y="0">BLUE</Color>
			<Color x="1" y="0">GREEN</Color>
			<Color x="0" y="1">GREEN</Color>
			<Color x="1" y="1">RED</Color>
		</CFA>
		<Crop x="0" y="0" width="4672" height="3104"/>
		<Sensor black="0" white="4095"/>
	</Camera>
	<Camera make="PENTAX" model="PENTAX K-m">
		<CFA width="2" height="2">
			<Color x="0" y="0">RED</Color>
			<Color x="1" y="0">GREEN</Color>
			<Color x="0" y="1">GREEN</Color>
			<Color x="1" y="1">BLUE</Color>
		</CFA>
		<Crop x="0" y="0" width="3900" height="2616"/>
		<Sensor black="0" white="4095"/>
	</Camera>
	<Camera make="PENTAX" model="PENTAX K-x">
		<CFA width="2" height="2">
			<Color x="0" y="0">BLUE</Color>
			<Color x="1" y="0">GREEN</Color>
			<Color x="0" y="1">GREEN</Color>
			<Color x="1" y="1">RED</Color>
		</CFA>
		<Crop x="0" y="0" width="-44" height="-2"/>
		<Sensor black="41" white="4095"/>
		<BlackAreas>
			<Vertical x="4310" width="40"/>
		</BlackAreas>
	</Camera>
	<Camera make="PENTAX" model="PENTAX K-r" decoder_version="3">
		<CFA width="2" height="2">
			<Color x="0" y="0">BLUE</Color>
			<Color x="1" y="0">GREEN</Color>
			<Color x="0" y="1">GREEN</Color>
			<Color x="1" y="1">RED</Color>
		</CFA>
		<Crop x="2" y="2" width="-44" height="0"/>
		<Sensor black="64" white="4000"/>
	</Camera>
	<Camera make="PENTAX" model="PENTAX K200D">
		<CFA width="2" height="2">
			<Color x="0" y="0">RED</Color>
			<Color x="1" y="0">GREEN</Color>
			<Color x="0" y="1">GREEN</Color>
			<Color x="1" y="1">BLUE</Color>
		</CFA>
		<Crop x="0" y="0" width="-42" height="-10"/>
		<Sensor black="0" white="4095"/>
	</Camera>
	<Camera make="PENTAX" model="PENTAX K2000">
		<CFA width="2" height="2">
			<Color x="0" y="0">RED</Color>
			<Color x="1" y="0">GREEN</Color>
			<Color x="0" y="1">GREEN</Color>
			<Color x="1" y="1">BLUE</Color>
		</CFA>
		<Crop x="0" y="0" width="3900" height="2616"/>
		<Sensor black="0" white="4095"/>
	</Camera>
	<Camera make="SAMSUNG" model="EX2F">
		<CFA width="2" height="2">
			<Color x="0" y="0">RED</Color>
			<Color x="1" y="0">GREEN</Color>
			<Color x="0" y="1">GREEN</Color>
			<Color x="1" y="1">BLUE</Color>
		</CFA>
		<Crop x="22" y="12" width="-148" height="-18"/>
		<Sensor black="0" white="4095"/>
	</Camera>
	<Camera make="SAMSUNG" model="EX1">
		<CFA width="2" height="2">
			<Color x="0" y="0">RED</Color>
			<Color x="1" y="0">GREEN</Color>
			<Color x="0" y="1">GREEN</Color>
			<Color x="1" y="1">BLUE</Color>
		</CFA>
		<Crop x="0" y="2" width="-8" height="-22"/>
		<Sensor black="0" white="16383"/>
	</Camera>
	<Camera make="SAMSUNG" model="NX5">
		<CFA width="2" height="2">
			<Color x="0" y="0">BLUE</Color>
			<Color x="1" y="0">GREEN</Color>
			<Color x="0" y="1">GREEN</Color>
			<Color x="1" y="1">RED</Color>
		</CFA>
		<Crop x="17" y="8" width="4602" height="3068"/>
		<Sensor black="0" white="4095"/>
		<BlackAreas>
			<Vertical x="0" width="8"/>
		</BlackAreas>
	</Camera>
	<Camera make="SAMSUNG" model="NX10">
		<CFA width="2" height="2">
			<Color x="0" y="0">BLUE</Color>
			<Color x="1" y="0">GREEN</Color>
			<Color x="0" y="1">GREEN</Color>
			<Color x="1" y="1">RED</Color>
		</CFA>
		<Crop x="17" y="8" width="4602" height="3068"/>
		<Sensor black="0" white="4095"/>
		<BlackAreas>
			<Vertical x="0" width="8"/>
			<Horizontal y="0" height="2"/>
		</BlackAreas>
	</Camera>
	<Camera make="SAMSUNG" model="NX11">
		<CFA width="2" height="2">
			<Color x="0" y="0">BLUE</Color>
			<Color x="1" y="0">GREEN</Color>
			<Color x="0" y="1">GREEN</Color>
			<Color x="1" y="1">RED</Color>
		</CFA>
		<Crop x="17" y="8" width="4602" height="3068"/>
		<Sensor black="0" white="4095"/>
		<BlackAreas>
			<Vertical x="0" width="8"/>
		</BlackAreas>
	</Camera>
	<Camera make="SAMSUNG" model="NX100">
		<CFA width="2" height="2">
			<Color x="0" y="0">BLUE</Color>
			<Color x="1" y="0">GREEN</Color>
			<Color x="0" y="1">GREEN</Color>
			<Color x="1" y="1">RED</Color>
		</CFA>
		<Crop x="17" y="8" width="4602" height="3068"/>
		<Sensor black="0" white="4095"/>
		<BlackAreas>
			<Vertical x="0" width="8"/>
			<Horizontal y="0" height="2"/>
		</BlackAreas>
	</Camera>
	<Camera make="SAMSUNG" model="NX1000" decoder_version="2">
		<CFA width="2" height="2">
			<Color x="0" y="0">GREEN</Color>
			<Color x="1" y="0">RED</Color>
			<Color x="0" y="1">BLUE</Color>
			<Color x="1" y="1">GREEN</Color>
		</CFA>
		<Crop x="89" y="17" width="-71" height="-55"/>
		<Sensor black="0" white="4095"/>
		<Hints>
			<Hint name="msb_override" value="false"/>
		</Hints>
	</Camera>
	<Camera make="SAMSUNG" model="NX1100" decoder_version="2">
		<CFA width="2" height="2">
			<Color x="0" y="0">GREEN</Color>
			<Color x="1" y="0">RED</Color>
			<Color x="0" y="1">BLUE</Color>
			<Color x="1" y="1">GREEN</Color>
		</CFA>
		<Crop x="89" y="17" width="-71" height="-55"/>
		<Sensor black="0" white="4095"/>
		<Hints>
			<Hint name="msb_override" value="false"/>
		</Hints>
	</Camera>
	<Camera make="SAMSUNG" model="NX20" decoder_version="2">
		<CFA width="2" height="2">
			<Color x="0" y="0">GREEN</Color>
			<Color x="1" y="0">RED</Color>
			<Color x="0" y="1">BLUE</Color>
			<Color x="1" y="1">GREEN</Color>
		</CFA>
		<Crop x="89" y="17" width="-71" height="-55"/>
		<Sensor black="0" white="4095"/>
		<Hints>
			<Hint name="msb_override" value="false"/>
		</Hints>
	</Camera>
	<Camera make="SAMSUNG" model="NX200" decoder_version="2">
		<CFA width="2" height="2">
			<Color x="0" y="0">GREEN</Color>
			<Color x="1" y="0">RED</Color>
			<Color x="0" y="1">BLUE</Color>
			<Color x="1" y="1">GREEN</Color>
		</CFA>
		<Crop x="89" y="17" width="-71" height="-55"/>
		<Sensor black="0" white="4095"/>
		<Hints>
			<Hint name="msb_override" value="false"/>
		</Hints>
	</Camera>
	<Camera make="SAMSUNG" model="NX210" decoder_version="2">
		<CFA width="2" height="2">
			<Color x="0" y="0">GREEN</Color>
			<Color x="1" y="0">RED</Color>
			<Color x="0" y="1">BLUE</Color>
			<Color x="1" y="1">GREEN</Color>
		</CFA>
		<Crop x="89" y="17" width="-71" height="-55"/>
		<Sensor black="0" white="4095"/>
		<Hints>
			<Hint name="msb_override" value="false"/>
		</Hints>
	</Camera>
	<Camera make="SAMSUNG" model="NX2000" decoder_version="3">
		<CFA width="2" height="2">
			<Color x="0" y="0">GREEN</Color>
			<Color x="1" y="0">BLUE</Color>
			<Color x="0" y="1">RED</Color>
			<Color x="1" y="1">GREEN</Color>
		</CFA>
		<Crop x="45" y="25" width="-11" height="-29"/>
		<Sensor black="0" white="4095"/>
	</Camera>
	<Camera make="SAMSUNG" model="NX30" decoder_version="3">
		<CFA width="2" height="2">
			<Color x="0" y="0">GREEN</Color>
			<Color x="1" y="0">BLUE</Color>
			<Color x="0" y="1">RED</Color>
			<Color x="1" y="1">GREEN</Color>
		</CFA>
		<Crop x="45" y="25" width="-11" height="-29"/>
		<Sensor black="0" white="4095"/>
	</Camera>
	<Camera make="SAMSUNG" model="NX300" decoder_version="3">
		<CFA width="2" height="2">
			<Color x="0" y="0">GREEN</Color>
			<Color x="1" y="0">BLUE</Color>
			<Color x="0" y="1">RED</Color>
			<Color x="1" y="1">GREEN</Color>
		</CFA>
		<Crop x="45" y="25" width="-11" height="-29"/>
		<Sensor black="0" white="4095"/>
	</Camera>
	<Camera make="SAMSUNG" model="EK-GN120" decoder_version="3">
		<CFA width="2" height="2">
			<Color x="0" y="0">GREEN</Color>
			<Color x="1" y="0">BLUE</Color>
			<Color x="0" y="1">RED</Color>
			<Color x="1" y="1">GREEN</Color>
		</CFA>
		<Crop x="45" y="25" width="-11" height="-29"/>
		<Sensor black="0" white="4095"/>
	</Camera>
	<Camera make="SAMSUNG" model="WB2000">
		<CFA width="2" height="2">
			<Color x="0" y="0">RED</Color>
			<Color x="1" y="0">GREEN</Color>
			<Color x="0" y="1">GREEN</Color>
			<Color x="1" y="1">BLUE</Color>
		</CFA>
		<Crop x="0" y="2" width="-10" height="-2"/>
		<Sensor black="0" white="4095"/>
	</Camera>
	<Camera make="SONY" model="DSC-RX10">
		<CFA width="2" height="2">
			<Color x="0" y="0">RED</Color>
			<Color x="1" y="0">GREEN</Color>
			<Color x="0" y="1">GREEN</Color>
			<Color x="1" y="1">BLUE</Color>
		</CFA>
		<Crop x="0" y="0" width="-8" height="0"/>
		<Sensor black="800" white="16300"/>
	</Camera>
	<Camera make="SONY" model="DSC-RX100">
		<CFA width="2" height="2">
			<Color x="0" y="0">RED</Color>
			<Color x="1" y="0">GREEN</Color>
			<Color x="0" y="1">GREEN</Color>
			<Color x="1" y="1">BLUE</Color>
		</CFA>
		<Crop x="0" y="0" width="-12" height="0"/>
		<Sensor black="800" white="16620"/>
	</Camera>
	<Camera make="SONY" model="DSC-RX100M2">
		<CFA width="2" height="2">
			<Color x="0" y="0">RED</Color>
			<Color x="1" y="0">GREEN</Color>
			<Color x="0" y="1">GREEN</Color>
			<Color x="1" y="1">BLUE</Color>
		</CFA>
		<Crop x="0" y="0" width="-12" height="0"/>
		<Sensor black="800" white="16300"/>
	</Camera>
	<Camera make="SONY" model="DSC-RX100M3">
		<CFA width="2" height="2">
			<Color x="0" y="0">RED</Color>
			<Color x="1" y="0">GREEN</Color>
			<Color x="0" y="1">GREEN</Color>
			<Color x="1" y="1">BLUE</Color>
		</CFA>
		<Crop x="0" y="0" width="-12" height="0"/>
		<Sensor black="800" white="16300"/>
	</Camera>
	<Camera make="SONY" model="DSC-RX1R">
		<CFA width="2" height="2">
			<Color x="0" y="0">RED</Color>
			<Color x="1" y="0">GREEN</Color>
			<Color x="0" y="1">GREEN</Color>
			<Color x="1" y="1">BLUE</Color>
		</CFA>
		<Crop x="0" y="0" width="-16" height="0"/>
		<Sensor black="512" white="33192" iso_list="50"/>
		<Sensor black="512" white="16596"/>
		<BlackAreas>
			<Vertical x="6032" width="14"/>
		</BlackAreas>
	</Camera>
	<Camera make="SONY" model="DSLR-A100" decoder_version="1">
		<CFA width="2" height="2">
			<Color x="0" y="0">GREEN</Color>
			<Color x="1" y="0">RED</Color>
			<Color x="0" y="1">BLUE</Color>
			<Color x="1" y="1">GREEN</Color>
		</CFA>
		<Crop x="0" y="0" width="-1" height="-2"/>
		<Sensor black="0" white="4095"/>
	</Camera>
	<Camera make="SONY" model="DSLR-A200">
		<CFA width="2" height="2">
			<Color x="0" y="0">RED</Color>
			<Color x="1" y="0">GREEN</Color>
			<Color x="0" y="1">GREEN</Color>
			<Color x="1" y="1">BLUE</Color>
		</CFA>
		<Crop x="0" y="0" width="3878" height="2600"/>
		<Sensor black="0" white="4095"/>
	</Camera>
	<Camera make="SONY" model="DSLR-A230">
		<CFA width="2" height="2">
			<Color x="0" y="0">RED</Color>
			<Color x="1" y="0">GREEN</Color>
			<Color x="0" y="1">GREEN</Color>
			<Color x="1" y="1">BLUE</Color>
		</CFA>
		<Crop x="0" y="0" width="0" height="0"/>
		<Sensor black="0" white="4095"/>
	</Camera>
	<Camera make="SONY" model="DSLR-A290">
		<CFA width="2" height="2">
			<Color x="0" y="0">RED</Color>
			<Color x="1" y="0">GREEN</Color>
			<Color x="0" y="1">GREEN</Color>
			<Color x="1" y="1">BLUE</Color>
		</CFA>
		<Crop x="0" y="0" width="0" height="0"/>
		<Sensor black="0" white="4095"/>
	</Camera>
	<Camera make="SONY" model="DSLR-A300">
		<CFA width="2" height="2">
			<Color x="0" y="0">RED</Color>
			<Color x="1" y="0">GREEN</Color>
			<Color x="0" y="1">GREEN</Color>
			<Color x="1" y="1">BLUE</Color>
		</CFA>
		<Crop x="0" y="0" width="3878" height="2600"/>
		<Sensor black="0" white="4095"/>
	</Camera>
	<Camera make="SONY" model="DSLR-A330">
		<CFA width="2" height="2">
			<Color x="0" y="0">RED</Color>
			<Color x="1" y="0">GREEN</Color>
			<Color x="0" y="1">GREEN</Color>
			<Color x="1" y="1">BLUE</Color>
		</CFA>
		<Crop x="0" y="0" width="3878" height="2600"/>
		<Sensor black="0" white="4095"/>
	</Camera>
	<Camera make="SONY" model="DSLR-A350">
		<CFA width="2" height="2">
			<Color x="0" y="0">RED</Color>
			<Color x="1" y="0">GREEN</Color>
			<Color x="0" y="1">GREEN</Color>
			<Color x="1" y="1">BLUE</Color>
		</CFA>
		<Crop x="0" y="0" width="4599" height="3064"/>
		<Sensor black="0" white="4095"/>
	</Camera>
	<Camera make="SONY" model="DSLR-A390">
		<CFA width="2" height="2">
			<Color x="0" y="0">RED</Color>
			<Color x="1" y="0">GREEN</Color>
			<Color x="0" y="1">GREEN</Color>
			<Color x="1" y="1">BLUE</Color>
		</CFA>
		<Crop x="0" y="0" width="0" height="0"/>
		<Sensor black="0" white="4095"/>
	</Camera>
	<Camera make="SONY" model="DSLR-A450" supported="yes">
		<CFA width="2" height="2">
			<Color x="0" y="0">RED</Color>
			<Color x="1" y="0">GREEN</Color>
			<Color x="0" y="1">GREEN</Color>
			<Color x="1" y="1">BLUE</Color>
		</CFA>
		<Crop x="0" y="0" width="0" height="0"/>
		<Sensor black="500" white="16000"/>
	</Camera>
	<Camera make="SONY" model="DSLR-A500">
		<CFA width="2" height="2">
			<Color x="1" y="1">BLUE</Color>
			<Color x="1" y="0">GREEN</Color>
			<Color x="0" y="1">GREEN</Color>
			<Color x="0" y="0">RED</Color>
		</CFA>
		<Crop x="0" y="0" width="0" height="0"/>
		<Sensor black="500" white="16600"/>
	</Camera>
	<Camera make="SONY" model="DSLR-A550">
		<CFA width="2" height="2">
			<Color x="1" y="1">BLUE</Color>
			<Color x="1" y="0">GREEN</Color>
			<Color x="0" y="1">GREEN</Color>
			<Color x="0" y="0">RED</Color>
		</CFA>
		<Crop x="0" y="0" width="0" height="0"/>
		<Sensor black="512" white="16372"/>
	</Camera>
	<Camera make="SONY" model="DSLR-A560">
		<CFA width="2" height="2">
			<Color x="1" y="1">BLUE</Color>
			<Color x="1" y="0">GREEN</Color>
			<Color x="0" y="1">GREEN</Color>
			<Color x="0" y="0">RED</Color>
		</CFA>
		<Crop x="0" y="0" width="0" height="0"/>
		<Sensor black="476" white="16596"/>
	</Camera>
	<Camera make="SONY" model="DSLR-A580">
		<CFA width="2" height="2">
			<Color x="1" y="1">BLUE</Color>
			<Color x="1" y="0">GREEN</Color>
			<Color x="0" y="1">GREEN</Color>
			<Color x="0" y="0">RED</Color>
		</CFA>
		<Crop x="0" y="0" width="-2" height="-2"/>
		<Sensor black="520" white="16596"/>
	</Camera>
	<Camera make="SONY" model="DSLR-A700" supported="yes">
		<CFA width="2" height="2">
			<Color x="1" y="1">BLUE</Color>
			<Color x="1" y="0">GREEN</Color>
			<Color x="0" y="1">GREEN</Color>
			<Color x="0" y="0">RED</Color>
		</CFA>
		<Crop x="0" y="0" width="4288" height="2856"/>
		<Sensor black="520" white="16383"/>
	</Camera>
	<Camera make="SONY" model="DSLR-A850" supported="yes">
		<CFA width="2" height="2">
			<Color x="1" y="1">BLUE</Color>
			<Color x="1" y="0">GREEN</Color>
			<Color x="0" y="1">GREEN</Color>
			<Color x="0" y="0">RED</Color>
		</CFA>
		<Crop x="0" y="0" width="6080" height="4048"/>
		<Sensor black="500" white="15000"/>
	</Camera>
	<Camera make="SONY" model="DSLR-A900" supported="yes">
		<CFA width="2" height="2">
			<Color x="0" y="0">RED</Color>
			<Color x="1" y="0">GREEN</Color>
			<Color x="0" y="1">GREEN</Color>
			<Color x="1" y="1">BLUE</Color>
		</CFA>
		<Crop x="0" y="0" width="6080" height="4048"/>
		<Sensor black="520" white="16383"/>
	</Camera>
	<Camera make="SONY" model="NEX-3" supported="yes">
		<CFA width="2" height="2">
			<Color x="0" y="0">RED</Color>
			<Color x="1" y="0">GREEN</Color>
			<Color x="0" y="1">GREEN</Color>
			<Color x="1" y="1">BLUE</Color>
		</CFA>
		<Crop x="0" y="0" width="0" height="0"/>
		<Sensor black="520" white="16360"/>
	</Camera>
	<Camera make="SONY" model="NEX-3N">
		<CFA width="2" height="2">
			<Color x="0" y="0">RED</Color>
			<Color x="1" y="0">GREEN</Color>
			<Color x="0" y="1">GREEN</Color>
			<Color x="1" y="1">BLUE</Color>
		</CFA>
		<Crop x="0" y="0" width="-10" height="0"/>
		<Sensor black="520" white="16596"/>
	</Camera>
	<Camera make="SONY" model="NEX-5" supported="yes">
		<CFA width="2" height="2">
			<Color x="0" y="0">RED</Color>
			<Color x="1" y="0">GREEN</Color>
			<Color x="0" y="1">GREEN</Color>
			<Color x="1" y="1">BLUE</Color>
		</CFA>
		<Crop x="0" y="0" width="0" height="0"/>
		<Sensor black="520" white="16383"/>
	</Camera>
	<Camera make="SONY" model="NEX-5N" supported="yes">
		<CFA width="2" height="2">
			<Color x="0" y="0">RED</Color>
			<Color x="1" y="0">GREEN</Color>
			<Color x="0" y="1">GREEN</Color>
			<Color x="1" y="1">BLUE</Color>
		</CFA>
		<Crop x="0" y="0" width="-12" height="0"/>
		<Sensor black="520" white="16596"/>
	</Camera>
	<Camera make="SONY" model="NEX-5R" supported="yes">
		<CFA width="2" height="2">
			<Color x="0" y="0">RED</Color>
			<Color x="1" y="0">GREEN</Color>
			<Color x="0" y="1">GREEN</Color>
			<Color x="1" y="1">BLUE</Color>
		</CFA>
		<Crop x="0" y="0" width="-12" height="0"/>
		<Sensor black="520" white="16596"/>
	</Camera>
	<Camera make="SONY" model="NEX-5T" supported="yes">
		<CFA width="2" height="2">
			<Color x="0" y="0">RED</Color>
			<Color x="1" y="0">GREEN</Color>
			<Color x="0" y="1">GREEN</Color>
			<Color x="1" y="1">BLUE</Color>
		</CFA>
		<Crop x="0" y="0" width="-12" height="0"/>
		<Sensor black="512" white="16300"/>
	</Camera>
	<Camera make="SONY" model="NEX-6" supported="yes">
		<CFA width="2" height="2">
			<Color x="0" y="0">RED</Color>
			<Color x="1" y="0">GREEN</Color>
			<Color x="0" y="1">GREEN</Color>
			<Color x="1" y="1">BLUE</Color>
		</CFA>
		<Crop x="0" y="0" width="-16" height="0"/>
		<Sensor black="520" white="16596"/>
	</Camera>
	<Camera make="SONY" model="NEX-7" supported="yes">
		<CFA width="2" height="2">
			<Color x="0" y="0">RED</Color>
			<Color x="1" y="0">GREEN</Color>
			<Color x="0" y="1">GREEN</Color>
			<Color x="1" y="1">BLUE</Color>
		</CFA>
		<Crop x="0" y="0" width="-26" height="0"/>
		<Sensor black="520" white="16383"/>
	</Camera>
	<Camera make="SONY" model="NEX-C3" supported="yes">
		<CFA width="2" height="2">
			<Color x="0" y="0">RED</Color>
			<Color x="1" y="0">GREEN</Color>
			<Color x="0" y="1">GREEN</Color>
			<Color x="1" y="1">BLUE</Color>
		</CFA>
		<Crop x="0" y="0" width="0" height="0"/>
		<Sensor black="520" white="16596"/>
	</Camera>
	<Camera make="SONY" model="NEX-F3" supported="yes">
		<CFA width="2" height="2">
			<Color x="0" y="0">RED</Color>
			<Color x="1" y="0">GREEN</Color>
			<Color x="0" y="1">GREEN</Color>
			<Color x="1" y="1">BLUE</Color>
		</CFA>
		<Crop x="0" y="0" width="0" height="0"/>
		<Sensor black="520" white="16360"/>
	</Camera>
	<Camera make="SONY" model="ILCE-3000" supported="yes">
		<CFA width="2" height="2">
			<Color x="0" y="0">RED</Color>
			<Color x="1" y="0">GREEN</Color>
			<Color x="0" y="1">GREEN</Color>
			<Color x="1" y="1">BLUE</Color>
		</CFA>
		<Crop x="0" y="0" width="-34" height="0"/>
		<Sensor black="512" white="16300"/>
	</Camera>
	<Camera make="SONY" model="ILCE-5000" supported="yes">
		<CFA width="2" height="2">
			<Color x="0" y="0">RED</Color>
			<Color x="1" y="0">GREEN</Color>
			<Color x="0" y="1">GREEN</Color>
			<Color x="1" y="1">BLUE</Color>
		</CFA>
		<Crop x="0" y="0" width="-34" height="0"/>
		<Sensor black="512" white="16300"/>
	</Camera>
	<Camera make="SONY" model="ILCE-6000" supported="yes">
		<CFA width="2" height="2">
			<Color x="0" y="0">RED</Color>
			<Color x="1" y="0">GREEN</Color>
			<Color x="0" y="1">GREEN</Color>
			<Color x="1" y="1">BLUE</Color>
		</CFA>
		<Crop x="0" y="0" width="-28" height="0"/>
		<Sensor black="512" white="16300"/>
	</Camera>
	<Camera make="SONY" model="ILCE-7" supported="yes">
		<CFA width="2" height="2">
			<Color x="0" y="0">RED</Color>
			<Color x="1" y="0">GREEN</Color>
			<Color x="0" y="1">GREEN</Color>
			<Color x="1" y="1">BLUE</Color>
		</CFA>
		<Crop x="0" y="0" width="-26" height="0"/>
		<Sensor black="512" white="16300"/>
	</Camera>
	<Camera make="SONY" model="ILCE-7R" supported="yes">
		<CFA width="2" height="2">
			<Color x="0" y="0">RED</Color>
			<Color x="1" y="0">GREEN</Color>
			<Color x="0" y="1">GREEN</Color>
			<Color x="1" y="1">BLUE</Color>
		</CFA>
		<Crop x="0" y="0" width="-26" height="0"/>
		<Sensor black="512" white="16300"/>
	</Camera>
	<Camera make="SONY" model="DSC-RX1">
		<CFA width="2" height="2">
			<Color x="0" y="0">RED</Color>
			<Color x="1" y="0">GREEN</Color>
			<Color x="0" y="1">GREEN</Color>
			<Color x="1" y="1">BLUE</Color>
		</CFA>
		<Crop x="0" y="0" width="-18" height="0"/>
		<Sensor black="520" white="16628"/>
	</Camera>
	<Camera make="SONY" model="SLT-A33">
		<CFA width="2" height="2">
			<Color x="0" y="0">RED</Color>
			<Color x="1" y="0">GREEN</Color>
			<Color x="0" y="1">GREEN</Color>
			<Color x="1" y="1">BLUE</Color>
		</CFA>
		<Crop x="0" y="0" width="0" height="0"/>
		<Sensor black="520" white="16596"/>
	</Camera>
	<Camera make="SONY" model="SLT-A35">
		<CFA width="2" height="2">
			<Color x="0" y="0">RED</Color>
			<Color x="1" y="0">GREEN</Color>
			<Color x="0" y="1">GREEN</Color>
			<Color x="1" y="1">BLUE</Color>
		</CFA>
		<Crop x="0" y="0" width="0" height="0"/>
		<Sensor black="545" white="16596"/>
	</Camera>
	<Camera make="SONY" model="SLT-A37">
		<CFA width="2" height="2">
			<Color x="0" y="0">RED</Color>
			<Color x="1" y="0">GREEN</Color>
			<Color x="0" y="1">GREEN</Color>
			<Color x="1" y="1">BLUE</Color>
		</CFA>
		<Crop x="0" y="0" width="0" height="0"/>
		<Sensor black="520" white="16500"/>
	</Camera>
	<Camera make="SONY" model="SLT-A55V">
		<CFA width="2" height="2">
			<Color x="0" y="0">RED</Color>
			<Color x="1" y="0">GREEN</Color>
			<Color x="0" y="1">GREEN</Color>
			<Color x="1" y="1">BLUE</Color>
		</CFA>
		<Crop x="0" y="0" width="0" height="0"/>
		<Sensor black="520" white="16596"/>
	</Camera>
	<Camera make="SONY" model="SLT-A57">
		<CFA width="2" height="2">
			<Color x="0" y="0">RED</Color>
			<Color x="1" y="0">GREEN</Color>
			<Color x="0" y="1">GREEN</Color>
			<Color x="1" y="1">BLUE</Color>
		</CFA>
		<Crop x="0" y="0" width="0" height="0"/>
		<Sensor black="512" white="16596"/>
	</Camera>
	<Camera make="SONY" model="SLT-A58">
		<CFA width="2" height="2">
			<Color x="0" y="0">RED</Color>
			<Color x="1" y="0">GREEN</Color>
			<Color x="0" y="1">GREEN</Color>
			<Color x="1" y="1">BLUE</Color>
		</CFA>
		<Crop x="0" y="0" width="-36" height="0"/>
		<Sensor black="520" white="16596"/>
	</Camera>
	<Camera make="SONY" model="SLT-A65V">
		<CFA width="2" height="2">
			<Color x="0" y="0">RED</Color>
			<Color x="1" y="0">GREEN</Color>
			<Color x="0" y="1">GREEN</Color>
			<Color x="1" y="1">BLUE</Color>
		</CFA>
		<Crop x="0" y="0" width="-30" height="0"/>
		<Sensor black="520" white="16596"/>
	</Camera>
	<Camera make="SONY" model="SLT-A77V">
		<CFA width="2" height="2">
			<Color x="0" y="0">RED</Color>
			<Color x="1" y="0">GREEN</Color>
			<Color x="0" y="1">GREEN</Color>
			<Color x="1" y="1">BLUE</Color>
		</CFA>
		<Crop x="0" y="0" width="-28" height="0"/>
		<Sensor black="520" white="16596"/>
	</Camera>
	<Camera make="SONY" model="SLT-A99V">
		<CFA width="2" height="2">
			<Color x="0" y="0">RED</Color>
			<Color x="1" y="0">GREEN</Color>
			<Color x="0" y="1">GREEN</Color>
			<Color x="1" y="1">BLUE</Color>
		</CFA>
		<Crop x="0" y="0" width="-28" height="0"/>
		<Sensor black="520" white="16596"/>
	</Camera>
	<Camera make="Sinar Photography AG" model="Sinar Hy6/ Sinarback eXact" mode="dng">
		<CFA width="2" height="2">
			<Color x="0" y="0">RED</Color>
			<Color x="1" y="0">GREEN</Color>
			<Color x="0" y="1">GREEN</Color>
			<Color x="1" y="1">BLUE</Color>
		</CFA>
		<Crop x="0" y="0" width="0" height="0"/>
		<Sensor black="0" white="0"/>
		<Hints>
			<Hint name="ignore_bytecount" value=""/>
		</Hints>
	</Camera>
	<Camera make="FUJIFILM" model="FinePix S6000fd">
		<CFA2 width="2" height="2">
			<ColorRow y="0">GB</ColorRow>
			<ColorRow y="1">RG</ColorRow>
		</CFA2>
		<Sensor black="0" white="15872"/>
		<Hints>
			<Hint name="fuji_rotate" value=""/>
		</Hints>
	</Camera>
	<Camera make="FUJIFILM" model="IS-1">
		<CFA2 width="2" height="2">
			<ColorRow y="0">GB</ColorRow>
			<ColorRow y="1">RG</ColorRow>
		</CFA2>
		<Crop x="32" y="0" width="-32" height="0"/>
		<Sensor black="0" white="15872"/>
		<Hints>
			<Hint name="fuji_rotate" value=""/>
			<Hint name="set_alt_layout" value=""/>
		</Hints>
	</Camera>
	<Camera make="FUJIFILM" model="FinePix S3Pro">
		<CFA2 width="2" height="2">
			<ColorRow y="0">GB</ColorRow>
			<ColorRow y="1">RG</ColorRow>
		</CFA2>
		<Crop x="32" y="2" width="-32" height="2"/>
		<Sensor black="0" white="15872"/>
		<Hints>
			<Hint name="fuji_rotate" value=""/>
		</Hints>
	</Camera>
	<Camera make="FUJIFILM" model="FinePix S5Pro">
		<CFA2 width="2" height="2">
			<ColorRow y="0">GB</ColorRow>
			<ColorRow y="1">RG</ColorRow>
		</CFA2>
		<Crop x="32" y="2" width="-32" height="-2"/>
		<Sensor black="0" white="15872"/>
		<Hints>
			<Hint name="fuji_rotate" value=""/>
		</Hints>
	</Camera>
	<Camera make="FUJIFILM" model="FinePix S5600">
		<CFA2 width="2" height="2">
			<ColorRow y="0">GB</ColorRow>
			<ColorRow y="1">RG</ColorRow>
		</CFA2>
		<Crop x="30" y="0" width="-30" height="0"/>
		<Sensor black="0" white="15872"/>
		<Hints>
			<Hint name="fuji_rotate" value=""/>
			<Hint name="set_alt_layout" value=""/>
		</Hints>
	</Camera>
	<Camera make="FUJIFILM" model="FinePix E900">
		<CFA2 width="2" height="2">
			<ColorRow y="0">GB</ColorRow>
			<ColorRow y="1">RG</ColorRow>
		</CFA2>
		<Crop x="32" y="0" width="-32" height="0"/>
		<Sensor black="0" white="15872"/>
		<Hints>
			<Hint name="fuji_rotate" value=""/>
			<Hint name="set_alt_layout" value=""/>
		</Hints>
	</Camera>
	<Camera make="FUJIFILM" model="FinePix S2Pro">
		<CFA2 width="2" height="2">
			<ColorRow y="0">GB</ColorRow>
			<ColorRow y="1">RG</ColorRow>
		</CFA2>
		<Sensor black="128" white="4095"/>
		<Hints>
			<Hint name="fuji_rotate" value=""/>
		</Hints>
	</Camera>
	<Camera make="FUJIFILM" model="FinePix S5000">
		<CFA2 width="2" height="2">
			<ColorRow y="0">GB</ColorRow>
			<ColorRow y="1">RG</ColorRow>
		</CFA2>
		<Crop x="24" y="4" width="-24" height="-4"/>
		<Sensor black="0" white="15872"/>
		<Hints>
			<Hint name="fuji_rotate" value=""/>
			<Hint name="set_alt_layout" value=""/>
		</Hints>
	</Camera>
	<Camera make="FUJIFILM" model="FinePix S5200">
		<CFA2 width="2" height="2">
			<ColorRow y="0">GB</ColorRow>
			<ColorRow y="1">RG</ColorRow>
		</CFA2>
		<Crop x="30" y="4" width="-30" height="-4"/>
		<Sensor black="0" white="15872"/>
		<Hints>
			<Hint name="fuji_rotate" value=""/>
			<Hint name="set_alt_layout" value=""/>
		</Hints>
	</Camera>
	<Camera make="FUJIFILM" model="FinePix S5500">
		<CFA2 width="2" height="2">
			<ColorRow y="0">RG</ColorRow>
			<ColorRow y="1">GB</ColorRow>
		</CFA2>
		<Crop x="0" y="0" width="0" height="0"/>
		<Sensor black="0" white="15872"/>
	</Camera>
	<Camera make="FUJIFILM" model="FinePix S6500fd">
		<CFA2 width="2" height="2">
			<ColorRow y="0">GB</ColorRow>
			<ColorRow y="1">RG</ColorRow>
		</CFA2>
		<Crop x="64" y="0" width="-64" height="0"/>
		<Sensor black="0" white="15872"/>
		<Hints>
			<Hint name="fuji_rotate" value=""/>
		</Hints>
	</Camera>
	<Camera make="FUJIFILM" model="FinePix S9500">
		<CFA2 width="2" height="2">
			<ColorRow y="0">GB</ColorRow>
			<ColorRow y="1">RG</ColorRow>
		</CFA2>
		<Sensor black="0" white="15872"/>
		<Crop x="32" y="0" width="-32" height="0"/>
		<Hints>
			<Hint name="fuji_rotate" value=""/>
			<Hint name="set_alt_layout" value=""/>
		</Hints>
	</Camera>
	<Camera make="FUJIFILM" model="FinePix S9600">
		<CFA2 width="2" height="2">
			<ColorRow y="0">GB</ColorRow>
			<ColorRow y="1">RG</ColorRow>
		</CFA2>
		<Sensor black="0" white="15872"/>
		<Crop x="32" y="0" width="-32" height="0"/>
		<Hints>
			<Hint name="fuji_rotate" value=""/>
			<Hint name="set_alt_layout" value=""/>
		</Hints>
	</Camera>
	<Camera make="FUJIFILM" model="FinePix S9600fd">
		<CFA2 width="2" height="2">
			<ColorRow y="0">GB</ColorRow>
			<ColorRow y="1">RG</ColorRow>
		</CFA2>
		<Sensor black="0" white="15872"/>
		<Crop x="64" y="0" width="-64" height="0"/>
		<Hints>
			<Hint name="fuji_rotate" value=""/>
			<Hint name="set_alt_layout" value=""/>
		</Hints>
	</Camera>
	<Camera make="FUJIFILM" model="FinePix X100">
		<CFA width="2" height="2">
			<Color x="0" y="0">BLUE</Color>
			<Color x="1" y="0">GREEN</Color>
			<Color x="0" y="1">GREEN</Color>
			<Color x="1" y="1">RED</Color>
		</CFA>
                <Crop x="73" y="1" width="-73" height="-1"/>
		<Sensor black="254" white="4000"/>
	</Camera>
	<Camera make="FUJIFILM" model="X10">
		<CFA width="2" height="2">
			<Color x="0" y="0">BLUE</Color>
			<Color x="1" y="0">GREEN</Color>
			<Color x="0" y="1">GREEN</Color>
			<Color x="1" y="1">RED</Color>
		</CFA>
		<Crop x="48" y="0" width="-48" height="0"/>
		<Sensor black="256" white="4000"/>
	</Camera>
	<Camera make="FUJIFILM" model="X-S1">
		<CFA width="2" height="2">
			<Color x="0" y="0">BLUE</Color>
			<Color x="1" y="0">GREEN</Color>
			<Color x="0" y="1">GREEN</Color>
			<Color x="1" y="1">RED</Color>
		</CFA>
		<Crop x="48" y="0" width="-48" height="0"/>
		<Sensor black="260" white="4000"/>
	</Camera>
	<Camera make="FUJIFILM" model="X-Pro1">
		<CFA2 width="6" height="6">
			<ColorRow y="0">GGRGGB</ColorRow>
			<ColorRow y="1">GGBGGR</ColorRow>
			<ColorRow y="2">BRGRBG</ColorRow>
			<ColorRow y="3">GGBGGR</ColorRow>
			<ColorRow y="4">GGRGGB</ColorRow>
			<ColorRow y="5">RBGBRG</ColorRow>
		</CFA2>
		<Crop x="0" y="0" width="-168" height="0"/>
		<Sensor black="256" white="4094"/>
	</Camera>
	<Camera make="FUJIFILM" model="XF1">
		<CFA width="2" height="2">
			<Color x="0" y="0">BLUE</Color>
			<Color x="1" y="0">GREEN</Color>
			<Color x="0" y="1">GREEN</Color>
			<Color x="1" y="1">RED</Color>
		</CFA>
		<Crop x="48" y="0" width="-48" height="0"/>
		<Sensor black="257" white="4000"/>
	</Camera>
	<Camera make="FUJIFILM" model="X-E1">
		<CFA2 width="6" height="6">
			<ColorRow y="0">GGRGGB</ColorRow>
			<ColorRow y="1">GGBGGR</ColorRow>
			<ColorRow y="2">BRGRBG</ColorRow>
			<ColorRow y="3">GGBGGR</ColorRow>
			<ColorRow y="4">GGRGGB</ColorRow>
			<ColorRow y="5">RBGBRG</ColorRow>
		</CFA2>
		<Crop x="0" y="0" width="-168" height="0"/>
		<Sensor black="256" white="4094"/>
	</Camera>
	<Camera make="FUJIFILM" model="X20">
		<CFA2 width="6" height="6">
			<ColorRow y="0">GBGGRG</ColorRow>
			<ColorRow y="1">RGRBGB</ColorRow>
			<ColorRow y="2">GBGGRG</ColorRow>
			<ColorRow y="3">GRGGBG</ColorRow>
			<ColorRow y="4">BGBRGR</ColorRow>
			<ColorRow y="5">GRGGBG</ColorRow>
		</CFA2>
		<Crop x="0" y="0" width="-64" height="0"/>
		<Sensor black="257" white="4094"/>
	</Camera>
	<Camera make="FUJIFILM" model="X100S">
		<CFA2 width="6" height="6">
			<ColorRow y="0">RBGBRG</ColorRow>
			<ColorRow y="1">GGRGGB</ColorRow>
			<ColorRow y="2">GGBGGR</ColorRow>
			<ColorRow y="3">BRGRBG</ColorRow>
			<ColorRow y="4">GGBGGR</ColorRow>
			<ColorRow y="5">GGRGGB</ColorRow>
		</CFA2>
		<Crop x="4" y="0" width="-52" height="0"/>
		<Sensor black="1024" white="16383"/>
	</Camera>
	<Camera make="FUJIFILM" model="X-M1">
		<CFA2 width="6" height="6">
			<ColorRow y="0">GGRGGB</ColorRow>
			<ColorRow y="1">GGBGGR</ColorRow>
			<ColorRow y="2">BRGRBG</ColorRow>
			<ColorRow y="3">GGBGGR</ColorRow>
			<ColorRow y="4">GGRGGB</ColorRow>
			<ColorRow y="5">RBGBRG</ColorRow>
		</CFA2>
		<Crop x="0" y="0" width="-168" height="0"/>
		<Sensor black="256" white="4094"/>
	</Camera>
	<Camera make="FUJIFILM" model="X-A1">
		<CFA width="2" height="2">
			<Color x="0" y="0">RED</Color>
			<Color x="1" y="0">GREEN</Color>
			<Color x="0" y="1">GREEN</Color>
			<Color x="1" y="1">BLUE</Color>
		</CFA>
		<Crop x="0" y="0" width="-168" height="0"/>
		<Sensor black="256" white="4094"/>
	</Camera>
	<Camera make="FUJIFILM" model="XQ1">
		<CFA2 width="6" height="6">
			<ColorRow y="0">GBGGRG</ColorRow>
			<ColorRow y="1">RGRBGB</ColorRow>
			<ColorRow y="2">GBGGRG</ColorRow>
			<ColorRow y="3">GRGGBG</ColorRow>
			<ColorRow y="4">BGBRGR</ColorRow>
			<ColorRow y="5">GRGGBG</ColorRow>
		</CFA2>
		<Crop x="0" y="0" width="-64" height="0"/>
		<Sensor black="257" white="4094"/>
	</Camera>
	<Camera make="FUJIFILM" model="X-E2">
		<CFA2 width="6" height="6">
			<ColorRow y="0">RBGBRG</ColorRow>
			<ColorRow y="1">GGRGGB</ColorRow>
			<ColorRow y="2">GGBGGR</ColorRow>
			<ColorRow y="3">BRGRBG</ColorRow>
			<ColorRow y="4">GGBGGR</ColorRow>
			<ColorRow y="5">GGRGGB</ColorRow>
		</CFA2>
		<Crop x="4" y="0" width="-52" height="0"/>
		<Sensor black="1024" white="16383"/>
	</Camera>
	<Camera make="FUJIFILM" model="X-T1">
		<CFA2 width="6" height="6">
			<ColorRow y="0">RBGBRG</ColorRow>
			<ColorRow y="1">GGRGGB</ColorRow>
			<ColorRow y="2">GGBGGR</ColorRow>
			<ColorRow y="3">BRGRBG</ColorRow>
			<ColorRow y="4">GGBGGR</ColorRow>
			<ColorRow y="5">GGRGGB</ColorRow>
		</CFA2>
		<Crop x="4" y="0" width="-52" height="0"/>
		<Sensor black="1024" white="16383"/>
	</Camera>
	<Camera make="MINOLTA" model="DYNAX 5D">
		<CFA width="2" height="2">
			<Color x="0" y="0">RED</Color>
			<Color x="1" y="0">GREEN</Color>
			<Color x="0" y="1">GREEN</Color>
			<Color x="1" y="1">BLUE</Color>
		</CFA>
		<Crop x="0" y="0" width="0" height="0"/>
		<Sensor black="0" white="4095"/>
	</Camera>
  <Camera make="MINOLTA" model="DYNAX 7D">
		<CFA width="2" height="2">
			<Color x="0" y="0">RED</Color>
			<Color x="1" y="0">GREEN</Color>
			<Color x="0" y="1">GREEN</Color>
			<Color x="1" y="1">BLUE</Color>
		</CFA>
		<Crop x="0" y="0" width="0" height="0"/>
		<Sensor black="0" white="4095"/>
	</Camera>
	<Camera make="MINOLTA" model="DIMAGE A1">
		<CFA width="2" height="2">
			<Color x="0" y="0">RED</Color>
			<Color x="1" y="0">GREEN</Color>
			<Color x="0" y="1">GREEN</Color>
			<Color x="1" y="1">BLUE</Color>
		</CFA>
		<Crop x="0" y="0" width="0" height="0"/>
		<Sensor black="0" white="3965"/>
	</Camera>
	<Camera make="MINOLTA" model="DIMAGE A2">
		<CFA width="2" height="2">
			<Color x="0" y="0">RED</Color>
			<Color x="1" y="0">GREEN</Color>
			<Color x="0" y="1">GREEN</Color>
			<Color x="1" y="1">BLUE</Color>
		</CFA>
		<Crop x="0" y="0" width="0" height="0"/>
		<Sensor black="0" white="3965"/>
	</Camera>
	<Camera make="MINOLTA" model="DIMAGE A200">
		<CFA width="2" height="2">
			<Color x="0" y="0">GREEN</Color>
			<Color x="1" y="0">BLUE</Color>
			<Color x="0" y="1">RED</Color>
			<Color x="1" y="1">GREEN</Color>
		</CFA>
		<Crop x="0" y="0" width="0" height="0"/>
		<Sensor black="0" white="3965"/>
	</Camera>
	<Camera make="MINOLTA" model="DIMAGE 5">
		<CFA width="2" height="2">
			<Color x="0" y="0">RED</Color>
			<Color x="1" y="0">GREEN</Color>
			<Color x="0" y="1">GREEN</Color>
			<Color x="1" y="1">BLUE</Color>
		</CFA>
		<Crop x="0" y="0" width="0" height="0"/>
		<Sensor black="0" white="3965"/>
	</Camera>
	<Camera make="MINOLTA" model="DIMAGE 7">
		<CFA width="2" height="2">
			<Color x="0" y="0">RED</Color>
			<Color x="1" y="0">GREEN</Color>
			<Color x="0" y="1">GREEN</Color>
			<Color x="1" y="1">BLUE</Color>
		</CFA>
		<Crop x="0" y="0" width="0" height="0"/>
		<Sensor black="0" white="3965"/>
	</Camera>
	<Camera make="MINOLTA" model="DIMAGE 7I">
		<CFA width="2" height="2">
			<Color x="0" y="0">RED</Color>
			<Color x="1" y="0">GREEN</Color>
			<Color x="0" y="1">GREEN</Color>
			<Color x="1" y="1">BLUE</Color>
		</CFA>
		<Crop x="0" y="0" width="0" height="0"/>
		<Sensor black="0" white="3965"/>
	</Camera>
	<Camera make="MINOLTA" model="DIMAGE 7HI">
		<CFA width="2" height="2">
			<Color x="0" y="0">RED</Color>
			<Color x="1" y="0">GREEN</Color>
			<Color x="0" y="1">GREEN</Color>
			<Color x="1" y="1">BLUE</Color>
		</CFA>
		<Crop x="0" y="0" width="0" height="0"/>
		<Sensor black="0" white="3965"/>
	</Camera>
	<Camera make="SONY" model="DSC-R1">
		<CFA width="2" height="2">
			<Color x="0" y="0">GREEN</Color>
			<Color x="1" y="0">RED</Color>
			<Color x="0" y="1">BLUE</Color>
			<Color x="1" y="1">GREEN</Color>
		</CFA>
		<Crop x="0" y="0" width="-60" height="0"/>
		<Sensor black="511" white="16383"/>
	</Camera>
	<Camera make="Mamiya-OP Co.,Ltd." model="MAMIYA ZD">
		<CFA width="2" height="2">
			<Color x="0" y="0">RED</Color>
			<Color x="1" y="0">GREEN</Color>
			<Color x="0" y="1">GREEN</Color>
			<Color x="1" y="1">BLUE</Color>
		</CFA>
		<Crop x="0" y="0" width="0" height="0"/>
		<Sensor black="0" white="4000"/>
	</Camera>
<<<<<<< HEAD
	<Camera make="Kodak" model="DCS Pro SLR/n">
		<CFA width="2" height="2">
			<Color x="0" y="0">GREEN</Color>
			<Color x="1" y="0">RED</Color>
			<Color x="0" y="1">BLUE</Color>
			<Color x="1" y="1">GREEN</Color>
		</CFA>
		<Crop x="0" y="0" width="0" height="0"/>
		<Sensor black="0" white="3700"/>
=======
	<Camera make="Creo/Leaf" model="Leaf Aptus 22(LF3779     )/Hasselblad H1">
		<CFA width="2" height="2">
			<Color x="0" y="0">RED</Color>
			<Color x="1" y="0">GREEN</Color>
			<Color x="0" y="1">GREEN</Color>
			<Color x="1" y="1">BLUE</Color>
		</CFA>
		<Crop x="0" y="0" width="0" height="0"/>
		<Sensor black="0" white="16191"/>
>>>>>>> f3bddf60
	</Camera>
</Cameras><|MERGE_RESOLUTION|>--- conflicted
+++ resolved
@@ -4761,7 +4761,16 @@
 		<Crop x="0" y="0" width="0" height="0"/>
 		<Sensor black="0" white="4000"/>
 	</Camera>
-<<<<<<< HEAD
+	<Camera make="Creo/Leaf" model="Leaf Aptus 22(LF3779     )/Hasselblad H1">
+		<CFA width="2" height="2">
+			<Color x="0" y="0">RED</Color>
+			<Color x="1" y="0">GREEN</Color>
+			<Color x="0" y="1">GREEN</Color>
+			<Color x="1" y="1">BLUE</Color>
+		</CFA>
+		<Crop x="0" y="0" width="0" height="0"/>
+		<Sensor black="0" white="16191"/>
+	</Camera>
 	<Camera make="Kodak" model="DCS Pro SLR/n">
 		<CFA width="2" height="2">
 			<Color x="0" y="0">GREEN</Color>
@@ -4771,16 +4780,5 @@
 		</CFA>
 		<Crop x="0" y="0" width="0" height="0"/>
 		<Sensor black="0" white="3700"/>
-=======
-	<Camera make="Creo/Leaf" model="Leaf Aptus 22(LF3779     )/Hasselblad H1">
-		<CFA width="2" height="2">
-			<Color x="0" y="0">RED</Color>
-			<Color x="1" y="0">GREEN</Color>
-			<Color x="0" y="1">GREEN</Color>
-			<Color x="1" y="1">BLUE</Color>
-		</CFA>
-		<Crop x="0" y="0" width="0" height="0"/>
-		<Sensor black="0" white="16191"/>
->>>>>>> f3bddf60
 	</Camera>
 </Cameras>