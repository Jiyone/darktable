--- conflicted
+++ resolved
@@ -157,25 +157,6 @@
 {
   try
   {
-<<<<<<< HEAD
-=======
-    Exiv2::Image::AutoPtr image;
-    image = Exiv2::ImageFactory::open(path);
-    assert(image.get() != 0);
-    image->readMetadata();
-    Exiv2::ExifData &exifData = image->exifData();
-    if (exifData.empty())
-    {
-      std::string error(path);
-      error += ": no exif data found in the file";
-      throw Exiv2::Error(1, error);
-    }
-
-    // gnah, reading xmp data in exif_read is ugly, we should run xmp_read over imported files, too
-    Exiv2::XmpData &xmpData = image->xmpData();
-    Exiv2::XmpData::iterator xmpPos;
-
->>>>>>> 4c8f0952
     /* List of tag names taken from exiv2's printSummary() in actions.cpp */
     Exiv2::ExifData::const_iterator pos;
     /* Read shutter time */
@@ -258,11 +239,6 @@
                                                pos->toRational(1).first, pos->toRational(1).second,
                                                pos->toRational(2).first, pos->toRational(2).second, sign[0]);
     }
-    else if ( (xmpPos = xmpData.findKey(Exiv2::XmpKey("Xmp.exif.GPSLatitude")))
-          != xmpData.end() )
-    {
-      img->latitude = _gps_string_to_number(xmpPos->toString().c_str());
-    }
 
     if ( (pos = exifData.findKey(Exiv2::ExifKey("Exif.GPSInfo.GPSLongitude")))
           != exifData.end() )
@@ -274,11 +250,6 @@
                                                pos->toRational(1).first, pos->toRational(1).second,
                                                pos->toRational(2).first, pos->toRational(2).second, sign[0]);
 
-    }
-    else if ( (xmpPos = xmpData.findKey(Exiv2::XmpKey("Xmp.exif.GPSLongitude")))
-          != xmpData.end() )
-    {
-      img->longitude = _gps_string_to_number(xmpPos->toString().c_str());
     }
 
     /* Read lens name */
@@ -517,6 +488,19 @@
         stars = (stars == -1) ? 6 : stars;
       }
       img->flags = (img->flags & ~0x7) | (0x7 & stars);
+    }
+
+    /* read gps location */
+    if ( (xmpPos = xmpData.findKey(Exiv2::XmpKey("Xmp.exif.GPSLatitude")))
+          != xmpData.end() )
+    {
+      img->latitude = _gps_string_to_number(xmpPos->toString().c_str());
+    }
+
+    if ( (xmpPos = xmpData.findKey(Exiv2::XmpKey("Xmp.exif.GPSLongitude")))
+          != xmpData.end() )
+    {
+      img->longitude = _gps_string_to_number(xmpPos->toString().c_str());
     }
 
     return dt_exif_read_data(img, exifData);
