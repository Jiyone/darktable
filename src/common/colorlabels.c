/*
    This file is part of darktable,
    copyright (c) 2009--2011 johannes hanika.

    darktable is free software: you can redistribute it and/or modify
    it under the terms of the GNU General Public License as published by
    the Free Software Foundation, either version 3 of the License, or
    (at your option) any later version.

    darktable is distributed in the hope that it will be useful,
    but WITHOUT ANY WARRANTY; without even the implied warranty of
    MERCHANTABILITY or FITNESS FOR A PARTICULAR PURPOSE.  See the
    GNU General Public License for more details.

    You should have received a copy of the GNU General Public License
    along with darktable.  If not, see <http://www.gnu.org/licenses/>.
*/
#include "common/darktable.h"
#include "common/colorlabels.h"
#include "common/image_cache.h"
#include "common/debug.h"
#include "control/control.h"
#include "control/conf.h"
#include "gui/gtk.h"
#include <gdk/gdkkeysyms.h>

const char *dt_colorlabels_name[] = {
    "red",
    "yellow",
    "green",
    "blue",
    "purple",
    NULL // termination
};

void dt_colorlabels_remove_labels_selection ()
{
  DT_DEBUG_SQLITE3_EXEC(dt_database_get(darktable.db), "delete from color_labels where imgid in (select imgid from selected_images)", NULL, NULL, NULL);
}

void dt_colorlabels_remove_labels (const int imgid)
{
  sqlite3_stmt *stmt;
  DT_DEBUG_SQLITE3_PREPARE_V2(dt_database_get(darktable.db), "delete from color_labels where imgid=?1", -1, &stmt, NULL);
  DT_DEBUG_SQLITE3_BIND_INT(stmt, 1, imgid);
  sqlite3_step(stmt);
  sqlite3_finalize(stmt);
}

void dt_colorlabels_set_label (const int imgid, const int color)
{
  sqlite3_stmt *stmt;
  DT_DEBUG_SQLITE3_PREPARE_V2(dt_database_get(darktable.db), "insert into color_labels (imgid, color) values (?1, ?2)", -1, &stmt, NULL);
  DT_DEBUG_SQLITE3_BIND_INT(stmt, 1, imgid);
  DT_DEBUG_SQLITE3_BIND_INT(stmt, 2, color);
  sqlite3_step(stmt);
  sqlite3_finalize(stmt);
}

void dt_colorlabels_remove_label (const int imgid, const int color)
{
  sqlite3_stmt *stmt;
  DT_DEBUG_SQLITE3_PREPARE_V2(dt_database_get(darktable.db), "delete from color_labels where imgid=?1 and color=?2", -1, &stmt, NULL);
  DT_DEBUG_SQLITE3_BIND_INT(stmt, 1, imgid);
  DT_DEBUG_SQLITE3_BIND_INT(stmt, 2, color);
  sqlite3_step(stmt);
  sqlite3_finalize(stmt);
}


void dt_colorlabels_toggle_label_selection (const int color)
{
  sqlite3_stmt *stmt;
  // store away all previously unlabeled images in selection:
  DT_DEBUG_SQLITE3_PREPARE_V2(dt_database_get(darktable.db), "insert into memory.color_labels_temp select a.imgid from selected_images as a join color_labels as b on a.imgid = b.imgid where b.color = ?1", -1, &stmt, NULL);
  DT_DEBUG_SQLITE3_BIND_INT(stmt, 1, color);
  sqlite3_step(stmt);
  sqlite3_finalize(stmt);

  // delete all currently colored image labels in selection
  DT_DEBUG_SQLITE3_PREPARE_V2(dt_database_get(darktable.db), "delete from color_labels where imgid in (select imgid from selected_images) and color=?1", -1, &stmt, NULL);
  DT_DEBUG_SQLITE3_BIND_INT(stmt, 1, color);
  sqlite3_step(stmt);
  sqlite3_finalize(stmt);

  // label all previously unlabeled images:
  DT_DEBUG_SQLITE3_PREPARE_V2(dt_database_get(darktable.db), "insert into color_labels select imgid, ?1 from selected_images where imgid not in (select imgid from memory.color_labels_temp)", -1, &stmt, NULL);
  DT_DEBUG_SQLITE3_BIND_INT(stmt, 1, color);
  sqlite3_step(stmt);
  sqlite3_finalize(stmt);

  // clean up
  DT_DEBUG_SQLITE3_EXEC(dt_database_get(darktable.db), "delete from memory.color_labels_temp", NULL, NULL, NULL);
}

void dt_colorlabels_toggle_label (const int imgid, const int color)
{
  if(imgid <= 0) return;
  sqlite3_stmt *stmt, *stmt2;
  DT_DEBUG_SQLITE3_PREPARE_V2(dt_database_get(darktable.db), "select * from color_labels where imgid=?1 and color=?2", -1, &stmt, NULL);
  DT_DEBUG_SQLITE3_BIND_INT(stmt, 1, imgid);
  DT_DEBUG_SQLITE3_BIND_INT(stmt, 2, color);
  if(sqlite3_step(stmt) == SQLITE_ROW)
  {
    DT_DEBUG_SQLITE3_PREPARE_V2(dt_database_get(darktable.db), "delete from color_labels where imgid=?1 and color=?2", -1, &stmt2, NULL);
    DT_DEBUG_SQLITE3_BIND_INT(stmt2, 1, imgid);
    DT_DEBUG_SQLITE3_BIND_INT(stmt2, 2, color);
    sqlite3_step(stmt2);
    sqlite3_finalize(stmt2);
  }
  else
  {
    DT_DEBUG_SQLITE3_PREPARE_V2(dt_database_get(darktable.db), "insert into color_labels (imgid, color) values (?1, ?2)", -1, &stmt2, NULL);
    DT_DEBUG_SQLITE3_BIND_INT(stmt2, 1, imgid);
    DT_DEBUG_SQLITE3_BIND_INT(stmt2, 2, color);
    sqlite3_step(stmt2);
    sqlite3_finalize(stmt2);
  }
  sqlite3_finalize(stmt);
}

int dt_colorlabels_check_label (const int imgid, const int color)
{
	if(imgid <= 0) return 0;
	sqlite3_stmt *stmt;
	DT_DEBUG_SQLITE3_PREPARE_V2(dt_database_get(darktable.db), "select * from color_labels where imgid=?1 and color=?2", -1, &stmt, NULL);
	DT_DEBUG_SQLITE3_BIND_INT(stmt, 1, imgid);
	DT_DEBUG_SQLITE3_BIND_INT(stmt, 2, color);
	if(sqlite3_step(stmt) == SQLITE_ROW)
	{
		sqlite3_finalize(stmt);
		return 1;
	}
	else
	{
		sqlite3_finalize(stmt);
		return 0;
	}
}

gboolean dt_colorlabels_key_accel_callback(GtkAccelGroup *accel_group,
    GObject *acceleratable, guint keyval,
    GdkModifierType modifier, gpointer data)
{
  const long int mode = (long int)data;
  int selected;
  DT_CTL_GET_GLOBAL(selected, lib_image_mouse_over_id);
  if(selected <= 0)
  {
    switch(mode)
    {
      case 0:
      case 1:
      case 2:
      case 3:
      case 4: // colors red, yellow, green, blue, purple
        dt_colorlabels_toggle_label_selection(mode);
        break;
      case 5:
      default: // remove all selected
        dt_colorlabels_remove_labels_selection();
        break;
    }
  }
  else
  {
    switch(mode)
    {
      case 0:
      case 1:
      case 2:
      case 3:
      case 4: // colors red, yellow, green, blue, purple
        dt_colorlabels_toggle_label(selected, mode);
        break;
      case 5:
      default: // remove all selected
        dt_colorlabels_remove_labels(selected);
        break;
    }
  }
  // synch to file:
  // TODO: move color labels to image_t cache and sync via write_get!
  dt_image_synch_xmp(selected);
  dt_control_queue_redraw_center();
  return TRUE;
}

//FIXME: XMP uses Red, Green, ... while we use red, green, ... What should this function return?
const char* dt_colorlabels_to_string(int label)
{
<<<<<<< HEAD
	if(label < 0 || label >= DT_COLORLABELS_LAST ) return ""; // shouldn't happen
	return dt_colorlabels_name[label];
=======
  switch(label)
  {
    case 0:
      return "red";
    case 1:
      return "yellow";
    case 2:
      return "green";
    case 3:
      return "blue";
    case 4:
      return "purple";
    default:
      return ""; // shouldn't happen ...
  }
>>>>>>> b568c886
}

/********************************************
  LUA STUFF
  *******************************************/
static const char* colorlabel_typename="dt_lua_colorlabel";
typedef struct {
	int imgid;
} colorlabel_type;

void dt_colorlabels_lua_push(lua_State * L,int imgid) {
	if(dt_lua_numid_find(L,imgid,colorlabel_typename)) {
		return;
	}
	colorlabel_type * my_colorlabel = (colorlabel_type*)lua_newuserdata(L,sizeof(colorlabel_type));
	my_colorlabel->imgid =imgid;
	dt_lua_numid_register(L,imgid,colorlabel_typename);
}


static int colorlabel_index(lua_State *L){
	int imgid=((colorlabel_type*)luaL_checkudata(L,-2,colorlabel_typename))->imgid;
	const int value =luaL_checkoption(L,-1,NULL,dt_colorlabels_name);
	if(value < 0 || value >= DT_COLORLABELS_LAST) {
			return luaL_error(L,"should never happen %s",lua_tostring(L,-1));
	} else {
		lua_pushboolean(L,dt_colorlabels_check_label(imgid,value));
		return 1;
	}
}

static int colorlabel_newindex(lua_State *L){
	int imgid=((colorlabel_type*)luaL_checkudata(L,-3,colorlabel_typename))->imgid;
	const int value =luaL_checkoption(L,-2,NULL,dt_colorlabels_name);
	if(value < 0 || value >= DT_COLORLABELS_LAST) {
			return luaL_error(L,"should never happen %s",lua_tostring(L,-1));
	} else {
			if(lua_toboolean(L,-1)) { // no testing of type so we can benefit from all types of values
				dt_colorlabels_set_label(imgid,value);
			} else {
				dt_colorlabels_remove_label(imgid,value);
			}
			return 0;

	}
}

static const luaL_Reg dt_lua_colorlabel_meta[] = {
	{"__index", colorlabel_index },
	{"__newindex", colorlabel_newindex },
	{0,0}
};
int dt_lua_init_colorlabel(lua_State * L) {
	luaL_newmetatable(L,colorlabel_typename);
	luaL_setfuncs(L,dt_lua_colorlabel_meta,0);
	dt_lua_init_name_list_pair(L, dt_colorlabels_name);
	dt_lua_init_numid(L);
	return 0;
}


// modelines: These editor modelines have been set for all relevant files by tools/update_modelines.sh
// vim: shiftwidth=2 expandtab tabstop=2 cindent
// kate: tab-indents: off; indent-width 2; replace-tabs on; indent-mode cstyle; remove-trailing-space on;<|MERGE_RESOLUTION|>--- conflicted
+++ resolved
@@ -189,26 +189,8 @@
 //FIXME: XMP uses Red, Green, ... while we use red, green, ... What should this function return?
 const char* dt_colorlabels_to_string(int label)
 {
-<<<<<<< HEAD
 	if(label < 0 || label >= DT_COLORLABELS_LAST ) return ""; // shouldn't happen
 	return dt_colorlabels_name[label];
-=======
-  switch(label)
-  {
-    case 0:
-      return "red";
-    case 1:
-      return "yellow";
-    case 2:
-      return "green";
-    case 3:
-      return "blue";
-    case 4:
-      return "purple";
-    default:
-      return ""; // shouldn't happen ...
-  }
->>>>>>> b568c886
 }
 
 /********************************************
