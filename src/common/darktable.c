--- conflicted
+++ resolved
@@ -514,11 +514,8 @@
         else if(!strcmp(argv[k+1], "sql"))        darktable.unmuted |= DT_DEBUG_SQL; // SQLite3 queries
         else if(!strcmp(argv[k+1], "memory"))     darktable.unmuted |= DT_DEBUG_MEMORY; // some stats on mem usage now and then.
         else if(!strcmp(argv[k+1], "lighttable")) darktable.unmuted |= DT_DEBUG_LIGHTTABLE; // lighttable related stuff.
-<<<<<<< HEAD
+        else if(!strcmp(argv[k+1], "nan"))        darktable.unmuted |= DT_DEBUG_NAN; // check for NANs when processing the pipe.
         else if(!strcmp(argv[k+1], "lua"))       darktable.unmuted |= DT_DEBUG_LUA; // lua errors are reported on console
-=======
-        else if(!strcmp(argv[k+1], "nan"))        darktable.unmuted |= DT_DEBUG_NAN; // check for NANs when processing the pipe.
->>>>>>> d1b96467
         else return usage(argv[0]);
         k ++;
       }
