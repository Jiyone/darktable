/*
    This file is part of darktable,
    copyright (c) 2017 johannes hanika.

    darktable is free software: you can redistribute it and/or modify
    it under the terms of the GNU General Public License as published by
    the Free Software Foundation, either version 3 of the License, or
    (at your option) any later version.

    darktable is distributed in the hope that it will be useful,
    but WITHOUT ANY WARRANTY; without even the implied warranty of
    MERCHANTABILITY or FITNESS FOR A PARTICULAR PURPOSE.  See the
    GNU General Public License for more details.

    You should have received a copy of the GNU General Public License
    along with darktable.  If not, see <http://www.gnu.org/licenses/>.
*/
#include "bauhaus/bauhaus.h"
#include "common/colorspaces.h"
#include "common/opencl.h"
#include "common/exif.h"
#include "control/control.h"
#include "develop/develop.h"
#include "develop/imageop.h"
#include "develop/imageop_math.h"
#include "develop/tiling.h"
#include "dtgtk/drawingarea.h"
#include "gui/accelerators.h"
#include "gui/gtk.h"
#include "gui/presets.h"
#include "iop/iop_api.h"
#include "common/iop_group.h"
#include "iop/gaussian_elimination.h"
#include "libs/colorpicker.h"
#include <assert.h>
#include <math.h>
#include <stdlib.h>
#include <string.h>

#include <gtk/gtk.h>
#include <inttypes.h>

DT_MODULE_INTROSPECTION(2, dt_iop_colorchecker_params_t)

static const int colorchecker_patches = 24;
static const float colorchecker_Lab[] =
{ // from argyll ColorChecker.cie
 37.99,   13.56,  14.06, // dark skin
 65.71,   18.13,  17.81, // light skin
 49.93,   -4.88, -21.93, // blue sky
 43.14,  -13.10,  21.91, // foliage
 55.11,    8.84, -25.40, // blue flower
 70.72,  -33.40, -0.20 , // bluish green
 62.66,   36.07,  57.10, // orange
 40.02,   10.41, -45.96, // purple red
 51.12,   48.24,  16.25, // moderate red
 30.33,   22.98, -21.59, // purple
 72.53,  -23.71,  57.26, // yellow green
 71.94,  19.36 ,  67.86, // orange yellow
 28.78,  14.18 , -50.30, // blue
 55.26,  -38.34,  31.37, // green
 42.10,  53.38 ,  28.19, // red
 81.73,  4.04  ,  79.82, // yellow
 51.94,  49.99 , -14.57, // magenta
 51.04,  -28.63, -28.64, // cyan
 96.54,  -0.43 ,  1.19 , // white
 81.26,  -0.64 , -0.34 , // neutral 8
 66.77,  -0.73 , -0.50 , // neutral 65
 50.87,  -0.15 , -0.27 , // neutral 5
 35.66,  -0.42 , -1.23 , // neutral 35
 20.46,  -0.08 , -0.97   // black
};

// we came to the conclusion that more than 7x7 patches will not be
// manageable in the gui. the fitting experiments show however that you
// can do significantly better with 49 than you can with 24 patches,
// especially when considering max delta E.
#define MAX_PATCHES 49
typedef struct dt_iop_colorchecker_params_t
{
  float source_L[MAX_PATCHES];
  float source_a[MAX_PATCHES];
  float source_b[MAX_PATCHES];
  float target_L[MAX_PATCHES];
  float target_a[MAX_PATCHES];
  float target_b[MAX_PATCHES];
  int32_t num_patches;
} dt_iop_colorchecker_params_t;

typedef struct dt_iop_colorchecker_gui_data_t
{
  GtkWidget *area, *combobox_patch, *scale_L, *scale_a, *scale_b, *scale_C, *combobox_target;
  int patch, drawn_patch;
  cmsHTRANSFORM xform;
  int absolute_target; // 0: show relative offsets in sliders, 1: show absolute Lab values
} dt_iop_colorchecker_gui_data_t;

typedef struct dt_iop_colorchecker_data_t
{
  int32_t num_patches;
  float source_Lab[3*MAX_PATCHES];
  float coeff_L[MAX_PATCHES+4];
  float coeff_a[MAX_PATCHES+4];
  float coeff_b[MAX_PATCHES+4];
} dt_iop_colorchecker_data_t;

typedef struct dt_iop_colorchecker_global_data_t
{
  int kernel_colorchecker;
} dt_iop_colorchecker_global_data_t;


const char *name()
{
  return _("color look up table");
}

int groups()
{
  return dt_iop_get_group("color look up table", IOP_GROUP_COLOR);
}

int flags()
{
  return IOP_FLAGS_SUPPORTS_BLENDING | IOP_FLAGS_ALLOW_TILING;
}

int legacy_params(
    dt_iop_module_t  *self,
    const void *const old_params,
    const int         old_version,
    void             *new_params,
    const int         new_version)
{
  static const float colorchecker_Lab_v1[] = {
    39.19, 13.76,  14.29,  // dark skin
    65.18, 19.00,  17.32,  // light skin
    49.46, -4.23,  -22.95, // blue sky
    42.85, -13.33, 22.12,  // foliage
    55.18, 9.44,   -24.94, // blue flower
    70.36, -32.77, -0.04,  // bluish green
    62.92, 35.49,  57.10,  // orange
    40.75, 11.41,  -46.03, // purple red
    52.10, 48.11,  16.89,  // moderate red
    30.67, 21.19,  -20.81, // purple
    73.08, -23.55, 56.97,  // yellow green
    72.43, 17.48,  68.20,  // orange yellow
    30.97, 12.67,  -46.30, // blue
    56.43, -40.66, 31.94,  // green
    43.40, 50.68,  28.84,  // red
    82.45, 2.41,   80.25,  // yellow
    51.98, 50.68,  -14.84, // magenta
    51.02, -27.63, -28.03, // cyan
    95.97, -0.40,  1.24,   // white
    81.10, -0.83,  -0.43,  // neutral 8
    66.81, -1.08,  -0.70,  // neutral 65
    50.98, -0.19,  -0.30,  // neutral 5
    35.72, -0.69,  -1.11,  // neutral 35
    21.46, 0.06,   -0.95,  // black
  };

  typedef struct dt_iop_colorchecker_params_v1_t
  {
    float target_L[24];
    float target_a[24];
    float target_b[24];
  } dt_iop_colorchecker_params_v1_t;

  if(old_version == 1 && new_version == 2)
  {
    dt_iop_colorchecker_params_v1_t *p1 = (dt_iop_colorchecker_params_v1_t *)old_params;
    dt_iop_colorchecker_params_t  *p2 = (dt_iop_colorchecker_params_t  *)new_params;

    p2->num_patches = 24;
    for(int k=0;k<24;k++)
    {
      p2->target_L[k] = p1->target_L[k];
      p2->target_a[k] = p1->target_a[k];
      p2->target_b[k] = p1->target_b[k];
      p2->source_L[k] = colorchecker_Lab_v1[3 * k + 0];
      p2->source_a[k] = colorchecker_Lab_v1[3 * k + 1];
      p2->source_b[k] = colorchecker_Lab_v1[3 * k + 2];
    }
    return 0;
  }
  return 1;
}

void init_presets(dt_iop_module_so_t *self)
{
  dt_iop_colorchecker_params_t p;
  memset(&p, 0, sizeof(p));
  p.num_patches = 24;
  p.target_L[ 0] = p.source_L[ 0] = 17.460945129394531;
  p.target_L[ 1] = p.source_L[ 1] = 26.878498077392578;
  p.target_L[ 2] = p.source_L[ 2] = 34.900054931640625;
  p.target_L[ 3] = p.source_L[ 3] = 21.692604064941406;
  p.target_L[ 4] = p.source_L[ 4] = 32.18853759765625;
  p.target_L[ 5] = p.source_L[ 5] = 62.531227111816406;
  p.target_L[ 6] = p.source_L[ 6] = 18.933284759521484;
  p.target_L[ 7] = p.source_L[ 7] = 53.936111450195312;
  p.target_L[ 8] = p.source_L[ 8] = 69.154266357421875;
  p.target_L[ 9] = p.source_L[ 9] = 43.381229400634766;
  p.target_L[10] = p.source_L[10] = 57.797889709472656;
  p.target_L[11] = p.source_L[11] = 73.27630615234375;
  p.target_L[12] = p.source_L[12] = 53.175498962402344;
  p.target_L[13] = p.source_L[13] = 49.111373901367188;
  p.target_L[14] = p.source_L[14] = 63.169830322265625;
  p.target_L[15] = p.source_L[15] = 61.896102905273438;
  p.target_L[16] = p.source_L[16] = 67.852409362792969;
  p.target_L[17] = p.source_L[17] = 72.489517211914062;
  p.target_L[18] = p.source_L[18] = 70.935714721679688;
  p.target_L[19] = p.source_L[19] = 70.173004150390625;
  p.target_L[20] = p.source_L[20] = 77.78826904296875;
  p.target_L[21] = p.source_L[21] = 76.070747375488281;
  p.target_L[22] = p.source_L[22] = 68.645004272460938;
  p.target_L[23] = p.source_L[23] = 74.502906799316406;
  p.target_a[ 0] = p.source_a[ 0] = 8.4928874969482422;
  p.target_a[ 1] = p.source_a[ 1] = 27.94782829284668;
  p.target_a[ 2] = p.source_a[ 2] = 43.8824462890625;
  p.target_a[ 3] = p.source_a[ 3] = 16.723676681518555;
  p.target_a[ 4] = p.source_a[ 4] = 39.174972534179688;
  p.target_a[ 5] = p.source_a[ 5] = 24.966419219970703;
  p.target_a[ 6] = p.source_a[ 6] = 8.8226642608642578;
  p.target_a[ 7] = p.source_a[ 7] = 34.451812744140625;
  p.target_a[ 8] = p.source_a[ 8] = 18.39008903503418;
  p.target_a[ 9] = p.source_a[ 9] = 28.272598266601562;
  p.target_a[10] = p.source_a[10] = 10.193824768066406;
  p.target_a[11] = p.source_a[11] = 13.241470336914062;
  p.target_a[12] = p.source_a[12] = 43.655307769775391;
  p.target_a[13] = p.source_a[13] = 23.247600555419922;
  p.target_a[14] = p.source_a[14] = 23.308664321899414;
  p.target_a[15] = p.source_a[15] = 11.138319969177246;
  p.target_a[16] = p.source_a[16] = 18.200069427490234;
  p.target_a[17] = p.source_a[17] = 15.363990783691406;
  p.target_a[18] = p.source_a[18] = 11.173545837402344;
  p.target_a[19] = p.source_a[19] = 11.313735961914062;
  p.target_a[20] = p.source_a[20] = 15.059500694274902;
  p.target_a[21] = p.source_a[21] = 4.7686996459960938;
  p.target_a[22] = p.source_a[22] = 3.0603706836700439;
  p.target_a[23] = p.source_a[23] = -3.687053918838501;
  p.target_b[ 0] = p.source_b[ 0] = -0.023579597473144531;
  p.target_b[ 1] = p.source_b[ 1] = 14.991056442260742;
  p.target_b[ 2] = p.source_b[ 2] = 26.443553924560547;
  p.target_b[ 3] = p.source_b[ 3] = 7.3905587196350098;
  p.target_b[ 4] = p.source_b[ 4] = 23.309671401977539;
  p.target_b[ 5] = p.source_b[ 5] = 19.262432098388672;
  p.target_b[ 6] = p.source_b[ 6] = 3.136211633682251;
  p.target_b[ 7] = p.source_b[ 7] = 31.949621200561523;
  p.target_b[ 8] = p.source_b[ 8] = 16.144514083862305;
  p.target_b[ 9] = p.source_b[ 9] = 25.893926620483398;
  p.target_b[10] = p.source_b[10] = 12.271202087402344;
  p.target_b[11] = p.source_b[11] = 16.763805389404297;
  p.target_b[12] = p.source_b[12] = 53.904998779296875;
  p.target_b[13] = p.source_b[13] = 36.537342071533203;
  p.target_b[14] = p.source_b[14] = 32.930683135986328;
  p.target_b[15] = p.source_b[15] = 19.008804321289062;
  p.target_b[16] = p.source_b[16] = 32.259223937988281;
  p.target_b[17] = p.source_b[17] = 25.815582275390625;
  p.target_b[18] = p.source_b[18] = 26.509498596191406;
  p.target_b[19] = p.source_b[19] = 40.572704315185547;
  p.target_b[20] = p.source_b[20] = 88.354469299316406;
  p.target_b[21] = p.source_b[21] = 33.434604644775391;
  p.target_b[22] = p.source_b[22] = 9.5750093460083008;
  p.target_b[23] = p.source_b[23] = 41.285167694091797;
  dt_gui_presets_add_generic(_("it8 skin tones"), self->op, self->version(), &p, sizeof(p), 1);

  // helmholtz/kohlrausch effect applied to black and white conversion.
  // implemented by wmader as an iop and matched as a clut for increased
  // flexibility. this was done using darktable-chart and this is copied
  // from the resulting dtstyle output file:
  const char *hk_params_input =
    "9738b84231c098426fb8814234a82d422ac41d422e3fa04100004843f7daa24257e09a422a1a984225113842f89cc9410836ca4295049542ad1c9242887370427cb32b427c512242b5a40742545bd141808740412cc6964262e484429604c44100000000000000000000000000000000000000000000000000000000000000000000000000000000000000000000000000000000000000000000000000000000000000000000000000000000000000000000000000000000000000000000000000000000ef6d3bc152c2acc1ef6566c093a522c2e7d4e4c1a87c7cc100000000b4c4dd407af09e40d060df418afc7d421dadd0413ec5124097d79041fcba2642fc9f484183eb92415d6b7040fcdcdc41b8fe2f42b64a1740fc8612c1276defc144432ec100000000000000000000000000000000000000000000000000000000000000000000000000000000000000000000000000000000000000000000000000000000000000000000000000000000000000000000000000000000000000000000000000000000d237eb4022a72842f5639742396d1442a2660d411c338b40000000006e35ca408df2054289658d4132327a4118427741d4cf08c0f8a4d5c03abed7c13fac36c23b41a6c03c2230c07d5088c26caff7c1e0e9c6bff14ecec073b028c29e0accc10000000000000000000000000000000000000000000000000000000000000000000000000000000000000000000000000000000000000000000000000000000000000000000000000000000000000000000000000000000000000000000000000000000085f2b642a4ba9a423c9a8442a6493c428baf28425667b64100004843a836a142a84e9b4226719d421cb15d424c22ee4175fcca4211ae96426e6d9a4243878142ef45354222f82542629527420280ff416c2066417e3996420d838e424182e3410000000000000000000000000000000000000000000000000000000000000000000000000000000000000000000000000000000000000000000000000000000000000000000000000000000000000000000000000000000000000000000000000000000000000000000000000000000000000000000000000000000000000000000000000000000000000000000000000000fa370000000000000000000000000000000000000000000000000000000000000000000000000000000000000000000000000000000000000000000000000000000000000000000000000000000000000000000000000000000000000000000000000000000000000000000000000000000000000000000000000000000000000000000000000000000000000000000000000000000000000000000000000000000000000000000000000000000000000000000000000000c8b700000000000000000000000000000000000000000000000000000000000000000000000000000000000000000000000000004837000000000000c8b60000000000000000000000000000000000000000000000000000000000000000000000000000000000000000000000000000000000000000000000000000000000000000000000000000000000000000000000000000000000000000000000000000000018000000";
  int params_len = 0;
  uint8_t *hk_params = dt_exif_xmp_decode(
      hk_params_input, strlen(hk_params_input), &params_len);
  assert(params_len == sizeof(dt_iop_colorchecker_params_t));
  assert(hk_params);
  dt_gui_presets_add_generic(_("helmholtz/kohlrausch monochrome"), self->op, self->version(), hk_params, params_len, 1);
  free(hk_params);
}

// fast logarithms stolen from paul mineiro http://fastapprox.googlecode.com/svn/trunk/fastapprox/src/fastonebigheader.h
#if 0//def __SSE2__
#include <xmmintrin.h>

typedef __m128 v4sf;
typedef __m128i v4si;

#define v4si_to_v4sf _mm_cvtepi32_ps
#define v4sf_to_v4si _mm_cvttps_epi32

#define v4sfl(x) ((const v4sf) { (x), (x), (x), (x) })
#define v2dil(x) ((const v4si) { (x), (x) })
#define v4sil(x) v2dil((((unsigned long long) (x)) << 32) | (x))
static inline v4sf
vfastlog2 (v4sf x)
{
  union { v4sf f; v4si i; } vx = { x };
  union { v4si i; v4sf f; } mx; mx.i = (vx.i & v4sil (0x007FFFFF)) | v4sil (0x3f000000);
  v4sf y = v4si_to_v4sf (vx.i);
  y *= v4sfl (1.1920928955078125e-7f);

  const v4sf c_124_22551499 = v4sfl (124.22551499f);
  const v4sf c_1_498030302 = v4sfl (1.498030302f);
  const v4sf c_1_725877999 = v4sfl (1.72587999f);
  const v4sf c_0_3520087068 = v4sfl (0.3520887068f);

  return y - c_124_22551499
    - c_1_498030302 * mx.f
    - c_1_725877999 / (c_0_3520087068 + mx.f);
}

static inline v4sf
vfastlog (v4sf x)
{
  const v4sf c_0_69314718 = v4sfl (0.69314718f);
  return c_0_69314718 * vfastlog2 (x);
}

// thinplate spline kernel \phi(r) = 2 r^2 ln(r)
static inline v4sf kerneldist4(const float *x, const float *y)
{
  const float r2 =
      (x[0]-y[0])*(x[0]-y[0])+
      (x[1]-y[1])*(x[1]-y[1])+
      (x[2]-y[2])*(x[2]-y[2]);
  return r2 * fastlog(MAX(1e-8f,r2));
}
#endif

static inline float
fastlog2 (float x)
{
  union { float f; uint32_t i; } vx = { x };
  union { uint32_t i; float f; } mx = { (vx.i & 0x007FFFFF) | 0x3f000000 };
  float y = vx.i;
  y *= 1.1920928955078125e-7f;

  return y - 124.22551499f
    - 1.498030302f * mx.f
    - 1.72587999f / (0.3520887068f + mx.f);
}

static inline float
fastlog (float x)
{
  return 0.69314718f * fastlog2 (x);
}

// static inline float
// fasterlog(float x)
// {
//   union { float f; uint32_t i; } vx = { x };
//   float y = vx.i;
//   y *= 8.2629582881927490e-8f;
//   return y - 87.989971088f;
// }

// thinplate spline kernel \phi(r) = 2 r^2 ln(r)
#if defined(_OPENMP) && defined(OPENMP_SIMD_)
#pragma omp declare SIMD()
#endif
static inline float kernel(const float *x, const float *y)
{
  // return r*r*logf(MAX(1e-8f,r));
  // well damnit, this speedup thing unfortunately shows severe artifacts.
  // return r*r*fasterlog(MAX(1e-8f,r));
  // this one seems to be a lot better, let's see how it goes:
  const float r2 =
      (x[0]-y[0])*(x[0]-y[0])+
      (x[1]-y[1])*(x[1]-y[1])+
      (x[2]-y[2])*(x[2]-y[2]);
  return r2*fastlog(MAX(1e-8f,r2));
}

void process(struct dt_iop_module_t *self, dt_dev_pixelpipe_iop_t *piece, const void *const ivoid,
             void *const ovoid, const dt_iop_roi_t *const roi_in, const dt_iop_roi_t *const roi_out)
{
  const dt_iop_colorchecker_data_t *const data = (dt_iop_colorchecker_data_t *)piece->data;
  const int ch = piece->colors;
#ifdef _OPENMP
#pragma omp parallel for default(none) schedule(static) collapse(2)
#endif
  for(int j=0;j<roi_out->height;j++)
  {
    for(int i=0;i<roi_out->width;i++)
    {
      const float *in = ((float *)ivoid) + (size_t)ch * (j * roi_in->width + i);
      float *out = ((float *)ovoid) + (size_t)ch * (j * roi_in->width + i);
      out[0] = data->coeff_L[data->num_patches];
      out[1] = data->coeff_a[data->num_patches];
      out[2] = data->coeff_b[data->num_patches];
      // polynomial part:
      out[0] += data->coeff_L[data->num_patches+1] * in[0] +
                data->coeff_L[data->num_patches+2] * in[1] +
                data->coeff_L[data->num_patches+3] * in[2];
      out[1] += data->coeff_a[data->num_patches+1] * in[0] +
                data->coeff_a[data->num_patches+2] * in[1] +
                data->coeff_a[data->num_patches+3] * in[2];
      out[2] += data->coeff_b[data->num_patches+1] * in[0] +
                data->coeff_b[data->num_patches+2] * in[1] +
                data->coeff_b[data->num_patches+3] * in[2];
#if defined(_OPENMP) && defined(OPENMP_SIMD_) // <== nice try, i don't think this does anything here
#pragma omp SIMD()
#endif
      for(int k=0;k<data->num_patches;k++)
      { // rbf from thin plate spline
        const float phi = kernel(in, data->source_Lab + 3*k);
        out[0] += data->coeff_L[k] * phi;
        out[1] += data->coeff_a[k] * phi;
        out[2] += data->coeff_b[k] * phi;
      }
    }
  }
  if(piece->pipe->mask_display & DT_DEV_PIXELPIPE_DISPLAY_MASK) dt_iop_alpha_copy(ivoid, ovoid, roi_out->width, roi_out->height);
}

#if 0 // TODO:
void process_sse2(struct dt_iop_module_t *self, dt_dev_pixelpipe_iop_t *piece, const void *const ivoid,
             void *const ovoid, const dt_iop_roi_t *const roi_in, const dt_iop_roi_t *const roi_out)
{
  const dt_iop_colorchecker_data_t *const data = (dt_iop_colorchecker_data_t *)piece->data;
  const int ch = piece->colors;
  // TODO: swizzle this so we can eval the distance of one point
  // TODO: to four patches at the same time
  v4sf source_Lab[data->num_patches];
  for(int i=0;i<data->num_patches;i++)
    source_Lab[i] = _mm_set_ps(1.0,
        data->source_Lab[3*i+0],
        data->source_Lab[3*i+1],
        data->source_Lab[3*i+2]);
#ifdef _OPENMP
#pragma omp parallel for default(none) schedule(static) collapse(2)
#endif
  for(int j=0;j<roi_out->height;j++)
  {
    for(int i=0;i<roi_out->width;i++)
    {
      const float *in = ((float *)ivoid) + (size_t)ch * (j * roi_in->width + i);
      float *out = ((float *)ovoid) + (size_t)ch * (j * roi_in->width + i);
      // TODO: do this part in SSE (maybe need to store coeff_L in _mm128 on data struct)
      out[0] = data->coeff_L[data->num_patches];
      out[1] = data->coeff_a[data->num_patches];
      out[2] = data->coeff_b[data->num_patches];
      // polynomial part:
      out[0] += data->coeff_L[data->num_patches+1] * in[0] +
                data->coeff_L[data->num_patches+2] * in[1] +
                data->coeff_L[data->num_patches+3] * in[2];
      out[1] += data->coeff_a[data->num_patches+1] * in[0] +
                data->coeff_a[data->num_patches+2] * in[1] +
                data->coeff_a[data->num_patches+3] * in[2];
      out[2] += data->coeff_b[data->num_patches+1] * in[0] +
                data->coeff_b[data->num_patches+2] * in[1] +
                data->coeff_b[data->num_patches+3] * in[2];
      for(int k=0;k<data->num_patches;k+=4)
      { // rbf from thin plate spline
        const v4sf phi = kerneldist4(in, source_Lab[k]);
        // TODO: add up 4x output channels
        out[0] += data->coeff_L[k] * phi[0];
        out[1] += data->coeff_a[k] * phi[0];
        out[2] += data->coeff_b[k] * phi[0];
      }
    }
  }
  if(piece->pipe->mask_display & DT_DEV_PIXELPIPE_DISPLAY_MASK) dt_iop_alpha_copy(ivoid, ovoid, roi_out->width, roi_out->height);
}
#endif

#ifdef HAVE_OPENCL
int process_cl(struct dt_iop_module_t *self, dt_dev_pixelpipe_iop_t *piece, cl_mem dev_in, cl_mem dev_out,
               const dt_iop_roi_t *const roi_in, const dt_iop_roi_t *const roi_out)
{
  dt_iop_colorchecker_data_t *d = (dt_iop_colorchecker_data_t *)piece->data;
  dt_iop_colorchecker_global_data_t *gd = (dt_iop_colorchecker_global_data_t *)self->data;

  const int devid = piece->pipe->devid;
  const int width = roi_out->width;
  const int height = roi_out->height;
  const int num_patches = d->num_patches;

  cl_int err = -999;
  cl_mem dev_params = NULL;

  const size_t params_size = (size_t)(4 * (2 * num_patches + 4)) * sizeof(float);
  float *params = malloc(params_size);
  float *idx = params;

  // re-arrange data->source_Lab and data->coeff_{L,a,b} into float4
  for(int n = 0; n < num_patches; n++, idx += 4)
  {
    idx[0] = d->source_Lab[3 * n];
    idx[1] = d->source_Lab[3 * n + 1];
    idx[2] = d->source_Lab[3 * n + 2];
    idx[3] = 0.0f;
  }

  for(int n = 0; n < num_patches + 4; n++, idx += 4)
  {
    idx[0] = d->coeff_L[n];
    idx[1] = d->coeff_a[n];
    idx[2] = d->coeff_b[n];
    idx[3] = 0.0f;
  }

  dev_params = dt_opencl_copy_host_to_device_constant(devid, params_size, params);
  if(dev_params == NULL) goto error;

  size_t sizes[3] = { ROUNDUPWD(width), ROUNDUPHT(height), 1 };
  dt_opencl_set_kernel_arg(devid, gd->kernel_colorchecker, 0, sizeof(cl_mem), (void *)&dev_in);
  dt_opencl_set_kernel_arg(devid, gd->kernel_colorchecker, 1, sizeof(cl_mem), (void *)&dev_out);
  dt_opencl_set_kernel_arg(devid, gd->kernel_colorchecker, 2, sizeof(int), (void *)&width);
  dt_opencl_set_kernel_arg(devid, gd->kernel_colorchecker, 3, sizeof(int), (void *)&height);
  dt_opencl_set_kernel_arg(devid, gd->kernel_colorchecker, 4, sizeof(int), (void *)&num_patches);
  dt_opencl_set_kernel_arg(devid, gd->kernel_colorchecker, 5, sizeof(cl_mem), (void *)&dev_params);
  err = dt_opencl_enqueue_kernel_2d(devid, gd->kernel_colorchecker, sizes);
  if(err != CL_SUCCESS) goto error;

  dt_opencl_release_mem_object(dev_params);
  free(params);
  return TRUE;

error:
  free(params);
  dt_opencl_release_mem_object(dev_params);
  dt_print(DT_DEBUG_OPENCL, "[opencl_colorchecker] couldn't enqueue kernel! %d\n", err);
  return FALSE;
}
#endif


void commit_params(struct dt_iop_module_t *self, dt_iop_params_t *p1, dt_dev_pixelpipe_t *pipe,
                   dt_dev_pixelpipe_iop_t *piece)
{
  dt_iop_colorchecker_params_t *p = (dt_iop_colorchecker_params_t *)p1;
  dt_iop_colorchecker_data_t *d = (dt_iop_colorchecker_data_t *)piece->data;

  d->num_patches = MIN(MAX_PATCHES, p->num_patches);
  const int N = d->num_patches, N4 = N + 4;
  for(int k = 0; k < N; k++)
  {
    d->source_Lab[3*k+0] = p->source_L[k];
    d->source_Lab[3*k+1] = p->source_a[k];
    d->source_Lab[3*k+2] = p->source_b[k];
  }

  // initialize coefficients with default values that will be
  // used for N<=4 and if coefficient matrix A is singular
  for(int i=0;i<4+N;i++)
  {
    d->coeff_L[i] = 0;
    d->coeff_a[i] = 0;
    d->coeff_b[i] = 0;
  }
  d->coeff_L[N + 1] = 1;
  d->coeff_a[N + 2] = 1;
  d->coeff_b[N + 3] = 1;

  /*
      Following

      K. Anjyo, J. P. Lewis, and F. Pighin, "Scattered data
      interpolation for computer graphics," ACM SIGGRAPH 2014 Courses
      on - SIGGRAPH ’14, 2014.
      http://dx.doi.org/10.1145/2614028.2615425
      http://scribblethink.org/Courses/ScatteredInterpolation/scatteredinterpcoursenotes.pdf

      construct the system matrix and the vector of function values and
      solve the set of linear equations

      / R   P \  / c \   / f \
      |       |  |   | = |   |
      \ P^t 0 /  \ d /   \ 0 /

      for the coefficient vector (c d)^t.

      By design of the interpolation scheme the interpolation
      coefficients c for radial non-linear basis functions (the kernel)
      must always vanish for N<=4.  For N<4 the (N+4)x(N+4) coefficient
      matrix A is singular, the linear system has non-unique solutions.
      Thus the cases with N<=4 need special treatment, unique solutions
      are found by setting some of the unknown coefficients to zero and
      solving a smaller linear system.
  */
  switch(N)
  {
  case 0:
    break;
  case 1:
    // interpolation via constant function
    d->coeff_L[N + 1] = p->target_L[0] / p->source_L[0];
    d->coeff_a[N + 2] = p->target_a[0] / p->source_a[0];
    d->coeff_b[N + 3] = p->target_b[0] / p->source_b[0];
    break;
  case 2:
    // interpolation via single constant function and the linear
    // function of the corresponding color channel
    {
      double A[2 * 2] = { 1, p->source_L[0],
                          1, p->source_L[1] };
      double b[2] = { p->target_L[0], p->target_L[1] };
      if(!gauss_solve(A, b, 2)) break;
      d->coeff_L[N + 0] = b[0];
      d->coeff_L[N + 1] = b[1];
    }
    {
      double A[2 * 2] = { 1, p->source_a[0],
                          1, p->source_a[1] };
      double b[2] = { p->target_a[0], p->target_a[1] };
      if(!gauss_solve(A, b, 2)) break;
      d->coeff_a[N + 0] = b[0];
      d->coeff_a[N + 2] = b[1];
    }
    {
      double A[2 * 2] = { 1, p->source_b[0],
                          1, p->source_b[1] };
      double b[2] = { p->target_b[0], p->target_b[1] };
      if(!gauss_solve(A, b, 2)) break;
      d->coeff_b[N + 0] = b[0];
      d->coeff_b[N + 3] = b[1];
    }
    break;
  case 3:
    // interpolation via single constant function, the linear function
    // of the corresponding color channel and the linear functions
    // of the other two color channels having both the same weight
    {
      double A[3 * 3] = { 1, p->source_L[0], p->source_a[0] + p->source_b[0],
                          1, p->source_L[1], p->source_a[1] + p->source_b[1],
                          1, p->source_L[2], p->source_a[2] + p->source_b[2] };
      double b[3] = { p->target_L[0], p->target_L[1], p->target_L[2] };
      if(!gauss_solve(A, b, 3)) break;
      d->coeff_L[N + 0] = b[0];
      d->coeff_L[N + 1] = b[1];
      d->coeff_L[N + 2] = b[2];
      d->coeff_L[N + 3] = b[2];
    }
    {
      double A[3 * 3] = { 1, p->source_a[0], p->source_L[0] + p->source_b[0],
                          1, p->source_a[1], p->source_L[1] + p->source_b[1],
                          1, p->source_a[2], p->source_L[2] + p->source_b[2] };
      double b[3] = { p->target_a[0], p->target_a[1], p->target_a[2] };
      if(!gauss_solve(A, b, 3)) break;
      d->coeff_a[N + 0] = b[0];
      d->coeff_a[N + 1] = b[2];
      d->coeff_a[N + 2] = b[1];
      d->coeff_a[N + 3] = b[2];
    }
    {
      double A[3 * 3] = { 1, p->source_b[0], p->source_L[0] + p->source_a[0],
                          1, p->source_b[1], p->source_L[1] + p->source_a[1],
                          1, p->source_b[2], p->source_L[2] + p->source_a[2] };
      double b[3] = { p->target_b[0], p->target_b[1], p->target_b[2] };
      if(!gauss_solve(A, b, 3)) break;
      d->coeff_b[N + 0] = b[0];
      d->coeff_b[N + 1] = b[2];
      d->coeff_b[N + 2] = b[2];
      d->coeff_b[N + 3] = b[1];
    }
    break;
  case 4:
  {
    // interpolation via constant function and 3 linear functions
    double A[4 * 4] = { 1, p->source_L[0], p->source_a[0], p->source_b[0],
                        1, p->source_L[1], p->source_a[1], p->source_b[1],
                        1, p->source_L[2], p->source_a[2], p->source_b[2],
                        1, p->source_L[3], p->source_a[3], p->source_b[3] };
    int pivot[4];
    if(!gauss_make_triangular(A, pivot, 4)) break;
    {
      double b[4] = { p->target_L[0], p->target_L[1], p->target_L[2], p->target_L[3] };
      gauss_solve_triangular(A, pivot, b, 4);
      d->coeff_L[N + 0] = b[0];
      d->coeff_L[N + 1] = b[1];
      d->coeff_L[N + 2] = b[2];
      d->coeff_L[N + 3] = b[3];
    }
    {
      double b[4] = { p->target_a[0], p->target_a[1], p->target_a[2], p->target_a[3] };
      gauss_solve_triangular(A, pivot, b, 4);
      d->coeff_a[N + 0] = b[0];
      d->coeff_a[N + 1] = b[1];
      d->coeff_a[N + 2] = b[2];
      d->coeff_a[N + 3] = b[3];
    }
    {
      double b[4] = { p->target_b[0], p->target_b[1], p->target_b[2], p->target_b[3] };
      gauss_solve_triangular(A, pivot, b, 4);
      d->coeff_b[N + 0] = b[0];
      d->coeff_b[N + 1] = b[1];
      d->coeff_b[N + 2] = b[2];
      d->coeff_b[N + 3] = b[3];
    }
    break;
  }
  default:
  {
    // setup linear system of equations
    double *A = malloc(N4 * N4 * sizeof(*A));
    double *b = malloc(N4 * sizeof(*b));
    // coefficients from nonlinear radial kernel functions
    for(int j=0;j<N;j++)
      for(int i=j;i<N;i++)
        A[j*N4+i] = A[i*N4+j] = kernel(d->source_Lab+3*i, d->source_Lab+3*j);
    // coefficients from constant and linear functions
    for(int i=0;i<N;i++) A[i*N4+N+0] = A[(N+0)*N4+i] = 1;
    for(int i=0;i<N;i++) A[i*N4+N+1] = A[(N+1)*N4+i] = d->source_Lab[3*i+0];
    for(int i=0;i<N;i++) A[i*N4+N+2] = A[(N+2)*N4+i] = d->source_Lab[3*i+1];
    for(int i=0;i<N;i++) A[i*N4+N+3] = A[(N+3)*N4+i] = d->source_Lab[3*i+2];
    // lower-right zero block
    for(int j=N;j<N4;j++)
      for(int i=N;i<N4;i++)
        A[j*N4+i] = 0;
    // make coefficient matrix triangular
    int *pivot = malloc(N4 * sizeof(*pivot));
    if (gauss_make_triangular(A, pivot, N4))
    {
      // calculate coefficients for L channel
      for(int i=0;i<N;i++) b[i] = p->target_L[i];
      for(int i=N;i<N+4;i++) b[i] = 0;
      gauss_solve_triangular(A, pivot, b, N4);
      for(int i=0;i<N+4;i++) d->coeff_L[i] = b[i];
      // calculate coefficients for a channel
      for(int i=0;i<N;i++) b[i] = p->target_a[i];
      for(int i=N;i<N+4;i++) b[i] = 0;
      gauss_solve_triangular(A, pivot, b, N4);
      for(int i=0;i<N+4;i++) d->coeff_a[i] = b[i];
      // calculate coefficients for b channel
      for(int i=0;i<N;i++) b[i] = p->target_b[i];
      for(int i=N;i<N+4;i++) b[i] = 0;
      gauss_solve_triangular(A, pivot, b, N4);
      for(int i=0;i<N+4;i++) d->coeff_b[i] = b[i];
    }
    // free resources
    free(pivot);
    free(b);
    free(A);
  }
  }
}

void init_pipe(struct dt_iop_module_t *self, dt_dev_pixelpipe_t *pipe, dt_dev_pixelpipe_iop_t *piece)
{
  piece->data = malloc(sizeof(dt_iop_colorchecker_data_t));
  self->commit_params(self, self->default_params, pipe, piece);
}

void cleanup_pipe(struct dt_iop_module_t *self, dt_dev_pixelpipe_t *pipe, dt_dev_pixelpipe_iop_t *piece)
{
  free(piece->data);
  piece->data = NULL;
}

void gui_reset(struct dt_iop_module_t *self)
{
  dt_iop_colorchecker_gui_data_t *g = (dt_iop_colorchecker_gui_data_t *)self->gui_data;
  self->request_color_pick = DT_REQUEST_COLORPICK_OFF;
  dt_bauhaus_widget_set_quad_active(g->combobox_patch, 0);
}

void gui_update(struct dt_iop_module_t *self)
{
  dt_iop_module_t *module = (dt_iop_module_t *)self;
  dt_iop_colorchecker_gui_data_t *g = (dt_iop_colorchecker_gui_data_t *)self->gui_data;
  dt_iop_colorchecker_params_t *p = (dt_iop_colorchecker_params_t *)module->params;
  if(g->patch >= p->num_patches || g->patch < 0) return;
  if(dt_bauhaus_combobox_length(g->combobox_patch) != p->num_patches)
  {
    dt_bauhaus_combobox_clear(g->combobox_patch);
    char cboxentry[1024];
    for(int k=0;k<p->num_patches;k++)
    {
      snprintf(cboxentry, sizeof(cboxentry), _("patch #%d"), k);
      dt_bauhaus_combobox_add(g->combobox_patch, cboxentry);
    }
    if(p->num_patches <= 24)
      dtgtk_drawing_area_set_aspect_ratio(g->area, 2.0/3.0);
    else
      dtgtk_drawing_area_set_aspect_ratio(g->area, 1.0);
  }
  if(g->absolute_target)
  {
    dt_bauhaus_slider_set(g->scale_L, p->target_L[g->patch]);
    dt_bauhaus_slider_set(g->scale_a, p->target_a[g->patch]);
    dt_bauhaus_slider_set(g->scale_b, p->target_b[g->patch]);
    const float Cout = sqrtf(
        p->target_a[g->patch]*p->target_a[g->patch]+
        p->target_b[g->patch]*p->target_b[g->patch]);
    dt_bauhaus_slider_set(g->scale_C, Cout);
  }
  else
  {
    dt_bauhaus_slider_set(g->scale_L, p->target_L[g->patch] - p->source_L[g->patch]);
    dt_bauhaus_slider_set(g->scale_a, p->target_a[g->patch] - p->source_a[g->patch]);
    dt_bauhaus_slider_set(g->scale_b, p->target_b[g->patch] - p->source_b[g->patch]);
    const float Cin = sqrtf(
        p->source_a[g->patch]*p->source_a[g->patch] +
        p->source_b[g->patch]*p->source_b[g->patch]);
    const float Cout = sqrtf(
        p->target_a[g->patch]*p->target_a[g->patch]+
        p->target_b[g->patch]*p->target_b[g->patch]);
    dt_bauhaus_slider_set(g->scale_C, Cout-Cin);
  }
  gtk_widget_queue_draw(g->area);

  if (self->request_color_pick == DT_REQUEST_COLORPICK_OFF)
    dt_bauhaus_widget_set_quad_active(g->combobox_patch, 0);
}

void init(dt_iop_module_t *module)
{
  module->params = calloc(1, sizeof(dt_iop_colorchecker_params_t));
  module->default_params = calloc(1, sizeof(dt_iop_colorchecker_params_t));
  module->default_enabled = 0;
<<<<<<< HEAD
  module->priority = 385; // module order created by iop_dependencies.py, do not edit!
=======
  module->priority = 405; // module order created by iop_dependencies.py, do not edit!
>>>>>>> 2830c8b4
  module->params_size = sizeof(dt_iop_colorchecker_params_t);
  module->gui_data = NULL;
  dt_iop_colorchecker_params_t tmp;
  tmp.num_patches = 24;
  for(int k=0;k<tmp.num_patches;k++) tmp.source_L[k] = colorchecker_Lab[3*k+0];
  for(int k=0;k<tmp.num_patches;k++) tmp.source_a[k] = colorchecker_Lab[3*k+1];
  for(int k=0;k<tmp.num_patches;k++) tmp.source_b[k] = colorchecker_Lab[3*k+2];
  for(int k=0;k<tmp.num_patches;k++) tmp.target_L[k] = colorchecker_Lab[3*k+0];
  for(int k=0;k<tmp.num_patches;k++) tmp.target_a[k] = colorchecker_Lab[3*k+1];
  for(int k=0;k<tmp.num_patches;k++) tmp.target_b[k] = colorchecker_Lab[3*k+2];
  memcpy(module->params, &tmp, sizeof(dt_iop_colorchecker_params_t));
  memcpy(module->default_params, &tmp, sizeof(dt_iop_colorchecker_params_t));
}

void cleanup(dt_iop_module_t *module)
{
  free(module->params);
  module->params = NULL;
}

void init_global(dt_iop_module_so_t *module)
{
  dt_iop_colorchecker_global_data_t *gd
      = (dt_iop_colorchecker_global_data_t *)malloc(sizeof(dt_iop_colorchecker_global_data_t));
  module->data = gd;

  const int program = 8; // extended.cl, from programs.conf
  gd->kernel_colorchecker = dt_opencl_create_kernel(program, "colorchecker");
}

void cleanup_global(dt_iop_module_so_t *module)
{
  dt_iop_colorchecker_global_data_t *gd = (dt_iop_colorchecker_global_data_t *)module->data;
  dt_opencl_free_kernel(gd->kernel_colorchecker);
  free(module->data);
  module->data = NULL;
}

static void picker_callback(GtkWidget *button, gpointer user_data)
{
  dt_iop_module_t *self = (dt_iop_module_t *)user_data;
  if(darktable.gui->reset) return;

  if(self->request_color_pick != DT_REQUEST_COLORPICK_MODULE)
    self->request_color_pick = DT_REQUEST_COLORPICK_MODULE;
  else
    self->request_color_pick = DT_REQUEST_COLORPICK_OFF;

  dt_iop_request_focus(self);

  if(self->request_color_pick != DT_REQUEST_COLORPICK_OFF)
    dt_dev_reprocess_all(self->dev);
  else
    dt_control_queue_redraw();

  if(self->off) gtk_toggle_button_set_active(GTK_TOGGLE_BUTTON(self->off), 1);
}

static void target_L_callback(GtkWidget *slider, gpointer user_data)
{
  dt_iop_module_t *self = (dt_iop_module_t *)user_data;
  dt_iop_colorchecker_params_t *p = (dt_iop_colorchecker_params_t *)self->params;
  dt_iop_colorchecker_gui_data_t *g = (dt_iop_colorchecker_gui_data_t *)self->gui_data;
  if(g->patch >= p->num_patches || g->patch < 0) return;
  if(g->absolute_target)
    p->target_L[g->patch] = dt_bauhaus_slider_get(slider);
  else
    p->target_L[g->patch] = p->source_L[g->patch] + dt_bauhaus_slider_get(slider);
  dt_dev_add_history_item(darktable.develop, self, TRUE);
}

static void target_a_callback(GtkWidget *slider, gpointer user_data)
{
  dt_iop_module_t *self = (dt_iop_module_t *)user_data;
  dt_iop_colorchecker_params_t *p = (dt_iop_colorchecker_params_t *)self->params;
  dt_iop_colorchecker_gui_data_t *g = (dt_iop_colorchecker_gui_data_t *)self->gui_data;
  if(g->patch >= p->num_patches || g->patch < 0) return;
  if(g->absolute_target)
  {
    p->target_a[g->patch] = CLAMP(dt_bauhaus_slider_get(slider), -128.0, 128.0);
    const float Cout = sqrtf(
        p->target_a[g->patch]*p->target_a[g->patch]+
        p->target_b[g->patch]*p->target_b[g->patch]);
    const int reset = darktable.gui->reset;
    darktable.gui->reset = 1; // avoid history item
    dt_bauhaus_slider_set(g->scale_C, Cout);
    darktable.gui->reset = reset;
  }
  else
  {
    p->target_a[g->patch] = CLAMP(p->source_a[g->patch] + dt_bauhaus_slider_get(slider), -128.0, 128.0);
    const float Cin = sqrtf(
        p->source_a[g->patch]*p->source_a[g->patch] +
        p->source_b[g->patch]*p->source_b[g->patch]);
    const float Cout = sqrtf(
        p->target_a[g->patch]*p->target_a[g->patch]+
        p->target_b[g->patch]*p->target_b[g->patch]);
    const int reset = darktable.gui->reset;
    darktable.gui->reset = 1; // avoid history item
    dt_bauhaus_slider_set(g->scale_C, Cout-Cin);
    darktable.gui->reset = reset;
  }
  dt_dev_add_history_item(darktable.develop, self, TRUE);
}

static void target_b_callback(GtkWidget *slider, gpointer user_data)
{
  dt_iop_module_t *self = (dt_iop_module_t *)user_data;
  dt_iop_colorchecker_params_t *p = (dt_iop_colorchecker_params_t *)self->params;
  dt_iop_colorchecker_gui_data_t *g = (dt_iop_colorchecker_gui_data_t *)self->gui_data;
  if(g->patch >= p->num_patches || g->patch < 0) return;
  if(g->absolute_target)
  {
    p->target_b[g->patch] = CLAMP(dt_bauhaus_slider_get(slider), -128.0, 128.0);
    const float Cout = sqrtf(
        p->target_a[g->patch]*p->target_a[g->patch]+
        p->target_b[g->patch]*p->target_b[g->patch]);
    const int reset = darktable.gui->reset;
    darktable.gui->reset = 1; // avoid history item
    dt_bauhaus_slider_set(g->scale_C, Cout);
    darktable.gui->reset = reset;
  }
  else
  {
    p->target_b[g->patch] = CLAMP(p->source_b[g->patch] + dt_bauhaus_slider_get(slider), -128.0, 128.0);
    const float Cin = sqrtf(
        p->source_a[g->patch]*p->source_a[g->patch] +
        p->source_b[g->patch]*p->source_b[g->patch]);
    const float Cout = sqrtf(
        p->target_a[g->patch]*p->target_a[g->patch]+
        p->target_b[g->patch]*p->target_b[g->patch]);
    const int reset = darktable.gui->reset;
    darktable.gui->reset = 1; // avoid history item
    dt_bauhaus_slider_set(g->scale_C, Cout-Cin);
    darktable.gui->reset = reset;
  }
  dt_dev_add_history_item(darktable.develop, self, TRUE);
}

static void target_C_callback(GtkWidget *slider, gpointer user_data)
{
  dt_iop_module_t *self = (dt_iop_module_t *)user_data;
  dt_iop_colorchecker_params_t *p = (dt_iop_colorchecker_params_t *)self->params;
  dt_iop_colorchecker_gui_data_t *g = (dt_iop_colorchecker_gui_data_t *)self->gui_data;
  if(g->patch >= p->num_patches || g->patch < 0) return;
  const float Cin = sqrtf(
      p->source_a[g->patch]*p->source_a[g->patch] +
      p->source_b[g->patch]*p->source_b[g->patch]);
  const float Cout = MAX(1e-4f, sqrtf(
      p->target_a[g->patch]*p->target_a[g->patch]+
      p->target_b[g->patch]*p->target_b[g->patch]));

  if(g->absolute_target)
  {
    const float Cnew = CLAMP(dt_bauhaus_slider_get(slider), 0.01, 128.0);
    p->target_a[g->patch] = CLAMP(p->target_a[g->patch]*Cnew/Cout, -128.0, 128.0);
    p->target_b[g->patch] = CLAMP(p->target_b[g->patch]*Cnew/Cout, -128.0, 128.0);
    const int reset = darktable.gui->reset;
    darktable.gui->reset = 1; // avoid history item
    dt_bauhaus_slider_set(g->scale_a, p->target_a[g->patch]);
    dt_bauhaus_slider_set(g->scale_b, p->target_b[g->patch]);
    darktable.gui->reset = reset;
  }
  else
  {
    const float Cnew = CLAMP(Cin + dt_bauhaus_slider_get(slider), 0.01, 128.0);
    p->target_a[g->patch] = CLAMP(p->target_a[g->patch]*Cnew/Cout, -128.0, 128.0);
    p->target_b[g->patch] = CLAMP(p->target_b[g->patch]*Cnew/Cout, -128.0, 128.0);
    const int reset = darktable.gui->reset;
    darktable.gui->reset = 1; // avoid history item
    dt_bauhaus_slider_set(g->scale_a, p->target_a[g->patch] - p->source_a[g->patch]);
    dt_bauhaus_slider_set(g->scale_b, p->target_b[g->patch] - p->source_b[g->patch]);
    darktable.gui->reset = reset;
  }
  dt_dev_add_history_item(darktable.develop, self, TRUE);
}

static void target_callback(GtkWidget *combo, gpointer user_data)
{
  dt_iop_module_t *self = (dt_iop_module_t *)user_data;
  dt_iop_colorchecker_gui_data_t *g = (dt_iop_colorchecker_gui_data_t *)self->gui_data;
  g->absolute_target = dt_bauhaus_combobox_get(combo);
  // switch off colour picker, it'll interfere with other changes of the patch:
  self->request_color_pick = DT_REQUEST_COLORPICK_OFF;
  self->gui_update(self);
}

static void patch_callback(GtkWidget *combo, gpointer user_data)
{
  dt_iop_module_t *self = (dt_iop_module_t *)user_data;
  dt_iop_colorchecker_gui_data_t *g = (dt_iop_colorchecker_gui_data_t *)self->gui_data;
  g->patch = dt_bauhaus_combobox_get(combo);
  // switch off colour picker, it'll interfere with other changes of the patch:
  self->request_color_pick = DT_REQUEST_COLORPICK_OFF;
  self->gui_update(self);
}

static gboolean checker_draw(GtkWidget *widget, cairo_t *crf, gpointer user_data)
{
  dt_iop_module_t *self = (dt_iop_module_t *)user_data;
  dt_iop_colorchecker_gui_data_t *g = (dt_iop_colorchecker_gui_data_t *)self->gui_data;
  dt_iop_colorchecker_params_t *p = (dt_iop_colorchecker_params_t *)self->params;

  GtkAllocation allocation;
  gtk_widget_get_allocation(widget, &allocation);
  int width = allocation.width, height = allocation.height;
  cairo_surface_t *cst = dt_cairo_image_surface_create(CAIRO_FORMAT_ARGB32, width, height);
  cairo_t *cr = cairo_create(cst);
  // clear bg
  cairo_set_source_rgb(cr, .2, .2, .2);
  cairo_paint(cr);

  const float *picked_mean = self->picked_color;
  int besti = 0, bestj = 0;
  cairo_set_antialias(cr, CAIRO_ANTIALIAS_NONE);
  int cells_x = 6, cells_y = 4;
  if(p->num_patches > 24)
  {
    cells_x = 7;
    cells_y = 7;
  }
  for(int j = 0; j < cells_y; j++)
  {
    for(int i = 0; i < cells_x; i++)
    {
      double rgb[3] = { 0.5, 0.5, 0.5 }; // Lab: rgb grey converted to Lab
      cmsCIELab Lab;
      const int patch = i + j*cells_x;
      if(patch >= p->num_patches) continue;
      Lab.L = p->source_L[patch];
      Lab.a = p->source_a[patch];
      Lab.b = p->source_b[patch];
      if((self->request_color_pick == DT_REQUEST_COLORPICK_MODULE)
         && ((picked_mean[0] - Lab.L) * (picked_mean[0] - Lab.L)
                 + (picked_mean[1] - Lab.a) * (picked_mean[1] - Lab.a)
                 + (picked_mean[2] - Lab.b) * (picked_mean[2] - Lab.b)
             < (picked_mean[0] - p->source_L[cells_x * bestj + besti])
                       * (picked_mean[0] - p->source_L[cells_x * bestj + besti])
                   + (picked_mean[1] - p->source_a[cells_x * bestj + besti])
                         * (picked_mean[1] - p->source_a[cells_x * bestj + besti])
                   + (picked_mean[2] - p->source_b[cells_x * bestj + besti])
                         * (picked_mean[2] - p->source_b[cells_x * bestj + besti])))
      {
        besti = i;
        bestj = j;
      }
      cmsDoTransform(g->xform, &Lab, rgb, 1);
      cairo_set_source_rgb(cr, rgb[0], rgb[1], rgb[2]);
      cairo_rectangle(cr, width * i / (float)cells_x, height * j / (float)cells_y,
          width / (float)cells_x - DT_PIXEL_APPLY_DPI(1),
          height / (float)cells_y - DT_PIXEL_APPLY_DPI(1));
      cairo_fill(cr);
      if(fabsf(p->target_L[patch] - p->source_L[patch]) > 1e-5f ||
         fabsf(p->target_a[patch] - p->source_a[patch]) > 1e-5f ||
         fabsf(p->target_b[patch] - p->source_b[patch]) > 1e-5f)
      {
        cairo_set_line_width(cr, DT_PIXEL_APPLY_DPI(2.));
        cairo_set_source_rgb(cr, 0.8, 0.8, 0.8);
        cairo_rectangle(cr,
            width * i / (float)cells_x + DT_PIXEL_APPLY_DPI(1),
            height * j / (float)cells_y + DT_PIXEL_APPLY_DPI(1),
            width / (float)cells_x - DT_PIXEL_APPLY_DPI(3),
            height / (float)cells_y - DT_PIXEL_APPLY_DPI(3));
        cairo_stroke(cr);
        cairo_set_line_width(cr, DT_PIXEL_APPLY_DPI(1.));
        cairo_set_source_rgb(cr, 0.2, 0.2, 0.2);
        cairo_rectangle(cr,
            width * i / (float)cells_x + DT_PIXEL_APPLY_DPI(2),
            height * j / (float)cells_y + DT_PIXEL_APPLY_DPI(2),
            width / (float)cells_x - DT_PIXEL_APPLY_DPI(5),
            height / (float)cells_y - DT_PIXEL_APPLY_DPI(5));
        cairo_stroke(cr);
      }
    }
  }

  dt_bauhaus_widget_set_quad_paint(
      g->combobox_patch, dtgtk_cairo_paint_colorpicker,
      (self->request_color_pick == DT_REQUEST_COLORPICK_MODULE ? CPF_ACTIVE : CPF_NONE), NULL);

  // highlight patch that is closest to picked colour,
  // or the one selected in the combobox.
  if(self->request_color_pick != DT_REQUEST_COLORPICK_MODULE)
  {
    int i = dt_bauhaus_combobox_get(g->combobox_patch);
    besti = i % cells_x;
    bestj = i / cells_x;
    g->drawn_patch = cells_x * bestj + besti;
  }
  else if(self->request_color_pick == DT_REQUEST_COLORPICK_MODULE)
  {
    // freshly picked, also select it in gui:
    int pick = self->request_color_pick;
    g->drawn_patch = cells_x * bestj + besti;
    darktable.gui->reset = 1;
    dt_bauhaus_combobox_set(g->combobox_patch, g->drawn_patch);
    g->patch = g->drawn_patch;
    self->gui_update(self);
    darktable.gui->reset = 0;
    self->request_color_pick = pick; // restore, the combobox will kill it
  }
  cairo_set_line_width(cr, DT_PIXEL_APPLY_DPI(2.));
  cairo_set_source_rgb(cr, 1.0, 1.0, 1.0);
  cairo_rectangle(cr,
      width * besti / (float)cells_x + DT_PIXEL_APPLY_DPI(5),
      height * bestj / (float)cells_y + DT_PIXEL_APPLY_DPI(5),
      width / (float)cells_x - DT_PIXEL_APPLY_DPI(11),
      height / (float)cells_y - DT_PIXEL_APPLY_DPI(11));
  cairo_stroke(cr);

  cairo_destroy(cr);
  cairo_set_source_surface(crf, cst, 0, 0);
  cairo_paint(crf);
  cairo_surface_destroy(cst);
  return TRUE;
}

static gboolean checker_motion_notify(GtkWidget *widget, GdkEventMotion *event,
    gpointer user_data)
{
  // highlight?
  dt_iop_module_t *self = (dt_iop_module_t *)user_data;
  dt_iop_colorchecker_gui_data_t *g = (dt_iop_colorchecker_gui_data_t *)self->gui_data;
  dt_iop_colorchecker_params_t *p = (dt_iop_colorchecker_params_t *)self->params;
  GtkAllocation allocation;
  gtk_widget_get_allocation(widget, &allocation);
  int width = allocation.width, height = allocation.height;
  const float mouse_x = CLAMP(event->x, 0, width);
  const float mouse_y = CLAMP(event->y, 0, height);
  int cells_x = 6, cells_y = 4;
  if(p->num_patches > 24)
  {
    cells_x = 7;
    cells_y = 7;
  }
  const float mx = mouse_x * cells_x / (float)width;
  const float my = mouse_y * cells_y / (float)height;
  const int patch = (int)mx + cells_x * (int)my;
  if(patch < 0 || patch >= p->num_patches) return FALSE;
  char tooltip[1024];
  snprintf(tooltip, sizeof(tooltip),
      _("(%2.2f %2.2f %2.2f)\n"
        "altered patches are marked with an outline\n"
        "click to select\n"
        "double click to reset\n"
        "right click to delete patch\n"
        "shift-click while color picking to replace patch"),
      p->source_L[patch], p->source_a[patch], p->source_b[patch]);
  gtk_widget_set_tooltip_text(g->area, tooltip);
  return TRUE;
}

static gboolean checker_button_press(GtkWidget *widget, GdkEventButton *event,
                                                    gpointer user_data)
{
  dt_iop_module_t *self = (dt_iop_module_t *)user_data;
  dt_iop_colorchecker_gui_data_t *g = (dt_iop_colorchecker_gui_data_t *)self->gui_data;
  dt_iop_colorchecker_params_t *p = (dt_iop_colorchecker_params_t *)self->params;
  GtkAllocation allocation;
  gtk_widget_get_allocation(widget, &allocation);
  int width = allocation.width, height = allocation.height;
  const float mouse_x = CLAMP(event->x, 0, width);
  const float mouse_y = CLAMP(event->y, 0, height);
  int cells_x = 6, cells_y = 4;
  if(p->num_patches > 24)
  {
    cells_x = 7;
    cells_y = 7;
  }
  const float mx = mouse_x * cells_x / (float)width;
  const float my = mouse_y * cells_y / (float)height;
  int patch = (int)mx + cells_x*(int)my;
  if(event->button == 1 && event->type == GDK_2BUTTON_PRESS)
  { // reset on double click
    if(patch < 0 || patch >= p->num_patches) return FALSE;
    p->target_L[patch] = p->source_L[patch];
    p->target_a[patch] = p->source_a[patch];
    p->target_b[patch] = p->source_b[patch];
    dt_dev_add_history_item(darktable.develop, self, TRUE);
    self->gui_update(self);
    return TRUE;
  }
  else if(event->button == 3 && (patch < p->num_patches))
  {
    // right click: delete patch, move others up
    if(patch < 0 || patch >= p->num_patches) return FALSE;
    memmove(p->target_L+patch, p->target_L+patch+1, sizeof(float)*(p->num_patches-1-patch));
    memmove(p->target_a+patch, p->target_a+patch+1, sizeof(float)*(p->num_patches-1-patch));
    memmove(p->target_b+patch, p->target_b+patch+1, sizeof(float)*(p->num_patches-1-patch));
    memmove(p->source_L+patch, p->source_L+patch+1, sizeof(float)*(p->num_patches-1-patch));
    memmove(p->source_a+patch, p->source_a+patch+1, sizeof(float)*(p->num_patches-1-patch));
    memmove(p->source_b+patch, p->source_b+patch+1, sizeof(float)*(p->num_patches-1-patch));
    p->num_patches--;
    dt_dev_add_history_item(darktable.develop, self, TRUE);
    self->gui_update(self);
    return TRUE;
  }
  else if((event->button == 1) &&
          ((event->state & GDK_SHIFT_MASK) == GDK_SHIFT_MASK) &&
          (self->request_color_pick == DT_REQUEST_COLORPICK_MODULE))
  {
    // shift-left while colour picking: replace source colour
    // if clicked outside the valid patches: add new one

    // color channels should be nonzero to avoid numerical issues
    int new_color_valid = fabsf(self->picked_color[0]) > 1.e-3f &&
                          fabsf(self->picked_color[1]) > 1.e-3f &&
                          fabsf(self->picked_color[2]) > 1.e-3f;
    // check if the new color is very close to some color already in the colorchecker
    for(int i=0;i<p->num_patches;++i)
    {
      float color[] = { p->source_L[i], p->source_a[i], p->source_b[i] };
      if(fabsf(self->picked_color[0] - color[0]) < 1.e-3f && fabsf(self->picked_color[1] - color[1]) < 1.e-3f
         && fabsf(self->picked_color[2] - color[2]) < 1.e-3f)
        new_color_valid = FALSE;
    }
    if(new_color_valid)
    {
      if(p->num_patches < 24 && (patch < 0 || patch >= p->num_patches))
      {
        p->num_patches = MIN(MAX_PATCHES, p->num_patches + 1);
        patch = p->num_patches - 1;
      }
      p->target_L[patch] = p->source_L[patch] = self->picked_color[0];
      p->target_a[patch] = p->source_a[patch] = self->picked_color[1];
      p->target_b[patch] = p->source_b[patch] = self->picked_color[2];
      dt_dev_add_history_item(darktable.develop, self, TRUE);
      self->gui_update(self);
    }
    return TRUE;
  }
  if(patch >= p->num_patches) patch = p->num_patches-1;
  dt_bauhaus_combobox_set(g->combobox_patch, patch);
  return FALSE;
}

static gboolean checker_leave_notify(GtkWidget *widget, GdkEventCrossing *event,
                                                    gpointer user_data)
{
  return FALSE; // ?
}

void gui_init(struct dt_iop_module_t *self)
{
  self->gui_data = malloc(sizeof(dt_iop_colorchecker_gui_data_t));
  dt_iop_colorchecker_gui_data_t *g = (dt_iop_colorchecker_gui_data_t *)self->gui_data;
  dt_iop_colorchecker_params_t *p = (dt_iop_colorchecker_params_t *)self->params;

  self->widget = gtk_box_new(GTK_ORIENTATION_VERTICAL, DT_BAUHAUS_SPACE);
  dt_gui_add_help_link(self->widget, dt_get_help_url(self->op));

  // custom 24-patch widget in addition to combo box
  g->area = dtgtk_drawing_area_new_with_aspect_ratio(4.0/6.0);
  gtk_box_pack_start(GTK_BOX(self->widget), g->area, TRUE, TRUE, 0);

  gtk_widget_add_events(GTK_WIDGET(g->area), GDK_POINTER_MOTION_MASK | GDK_POINTER_MOTION_HINT_MASK
                                             | GDK_BUTTON_PRESS_MASK | GDK_BUTTON_RELEASE_MASK
                                             | GDK_LEAVE_NOTIFY_MASK | GDK_SCROLL_MASK);
  g_signal_connect(G_OBJECT(g->area), "draw", G_CALLBACK(checker_draw), self);
  g_signal_connect(G_OBJECT(g->area), "button-press-event", G_CALLBACK(checker_button_press), self);
  g_signal_connect(G_OBJECT(g->area), "motion-notify-event", G_CALLBACK(checker_motion_notify), self);
  g_signal_connect(G_OBJECT(g->area), "leave-notify-event", G_CALLBACK(checker_leave_notify), self);

  g->patch = 0;
  g->drawn_patch = -1;
  g->combobox_patch = dt_bauhaus_combobox_new(self);
  dt_bauhaus_widget_set_label(g->combobox_patch, NULL, _("patch"));
  gtk_widget_set_tooltip_text(g->combobox_patch, _("color checker patch"));
  char cboxentry[1024];
  for(int k=0;k<p->num_patches;k++)
  {
    snprintf(cboxentry, sizeof(cboxentry), _("patch #%d"), k);
    dt_bauhaus_combobox_add(g->combobox_patch, cboxentry);
  }
  self->request_color_pick = DT_REQUEST_COLORPICK_OFF;
  dt_bauhaus_widget_set_quad_paint(g->combobox_patch, dtgtk_cairo_paint_colorpicker, CPF_NONE, NULL);

  g->scale_L = dt_bauhaus_slider_new_with_range(self, -100.0, 200.0, 1.0, 0.0f, 2);
  gtk_widget_set_tooltip_text(g->scale_L, _("lightness offset"));
  dt_bauhaus_widget_set_label(g->scale_L, NULL, _("lightness"));

  g->scale_a = dt_bauhaus_slider_new_with_range(self, -256.0, 256.0, 1.0, 0.0f, 2);
  gtk_widget_set_tooltip_text(g->scale_a, _("chroma offset green/red"));
  dt_bauhaus_widget_set_label(g->scale_a, NULL, _("green/red"));
  dt_bauhaus_slider_set_stop(g->scale_a, 0.0, 0.0, 1.0, 0.2);
  dt_bauhaus_slider_set_stop(g->scale_a, 0.5, 1.0, 1.0, 1.0);
  dt_bauhaus_slider_set_stop(g->scale_a, 1.0, 1.0, 0.0, 0.2);

  g->scale_b = dt_bauhaus_slider_new_with_range(self, -256.0, 256.0, 1.0, 0.0f, 2);
  gtk_widget_set_tooltip_text(g->scale_b, _("chroma offset blue/yellow"));
  dt_bauhaus_widget_set_label(g->scale_b, NULL, _("blue/yellow"));
  dt_bauhaus_slider_set_stop(g->scale_b, 0.0, 0.0, 0.0, 1.0);
  dt_bauhaus_slider_set_stop(g->scale_b, 0.5, 1.0, 1.0, 1.0);
  dt_bauhaus_slider_set_stop(g->scale_b, 1.0, 1.0, 1.0, 0.0);

  g->scale_C = dt_bauhaus_slider_new_with_range(self, -128.0, 128.0, 1.0f, 0.0f, 2);
  gtk_widget_set_tooltip_text(g->scale_C, _("saturation offset"));
  dt_bauhaus_widget_set_label(g->scale_C, NULL, _("saturation"));

  g->absolute_target = 0;
  g->combobox_target = dt_bauhaus_combobox_new(self);
  dt_bauhaus_widget_set_label(g->combobox_target, 0, _("target color"));
  gtk_widget_set_tooltip_text(g->combobox_target, _("control target color of the patches via relative offsets or via absolute Lab values"));
  dt_bauhaus_combobox_add(g->combobox_target, _("relative"));
  dt_bauhaus_combobox_add(g->combobox_target, _("absolute"));

  gtk_box_pack_start(GTK_BOX(self->widget), g->combobox_patch, TRUE, TRUE, 0);
  gtk_box_pack_start(GTK_BOX(self->widget), g->scale_L, TRUE, TRUE, 0);
  gtk_box_pack_start(GTK_BOX(self->widget), g->scale_a, TRUE, TRUE, 0);
  gtk_box_pack_start(GTK_BOX(self->widget), g->scale_b, TRUE, TRUE, 0);
  gtk_box_pack_start(GTK_BOX(self->widget), g->scale_C, TRUE, TRUE, 0);
  gtk_box_pack_start(GTK_BOX(self->widget), g->combobox_target, TRUE, TRUE, 0);

  g_signal_connect(G_OBJECT(g->combobox_patch), "value-changed", G_CALLBACK(patch_callback), self);
  g_signal_connect(G_OBJECT(g->combobox_patch), "quad-pressed", G_CALLBACK(picker_callback), self);
  g_signal_connect(G_OBJECT(g->scale_L), "value-changed", G_CALLBACK(target_L_callback), self);
  g_signal_connect(G_OBJECT(g->scale_a), "value-changed", G_CALLBACK(target_a_callback), self);
  g_signal_connect(G_OBJECT(g->scale_b), "value-changed", G_CALLBACK(target_b_callback), self);
  g_signal_connect(G_OBJECT(g->scale_C), "value-changed", G_CALLBACK(target_C_callback), self);
  g_signal_connect(G_OBJECT(g->combobox_target), "value-changed", G_CALLBACK(target_callback), self);

  cmsHPROFILE hsRGB = dt_colorspaces_get_profile(DT_COLORSPACE_SRGB, "", DT_PROFILE_DIRECTION_IN)->profile;
  cmsHPROFILE hLab = dt_colorspaces_get_profile(DT_COLORSPACE_LAB, "", DT_PROFILE_DIRECTION_ANY)->profile;
  g->xform = cmsCreateTransform(hLab, TYPE_Lab_DBL, hsRGB, TYPE_RGB_DBL, INTENT_PERCEPTUAL,
                                0); // cmsFLAGS_NOTPRECALC);
}

void gui_cleanup(struct dt_iop_module_t *self)
{
  dt_iop_colorchecker_gui_data_t *g = (dt_iop_colorchecker_gui_data_t *)self->gui_data;
  cmsDeleteTransform(g->xform);
  free(self->gui_data);
  self->gui_data = NULL;
}

#undef MAX_PATCHES

// modelines: These editor modelines have been set for all relevant files by tools/update_modelines.sh
// vim: shiftwidth=2 expandtab tabstop=2 cindent
// kate: tab-indents: off; indent-width 2; replace-tabs on; indent-mode cstyle; remove-trailing-spaces modified;<|MERGE_RESOLUTION|>--- conflicted
+++ resolved
@@ -812,11 +812,7 @@
   module->params = calloc(1, sizeof(dt_iop_colorchecker_params_t));
   module->default_params = calloc(1, sizeof(dt_iop_colorchecker_params_t));
   module->default_enabled = 0;
-<<<<<<< HEAD
-  module->priority = 385; // module order created by iop_dependencies.py, do not edit!
-=======
-  module->priority = 405; // module order created by iop_dependencies.py, do not edit!
->>>>>>> 2830c8b4
+  module->priority = 399; // module order created by iop_dependencies.py, do not edit!
   module->params_size = sizeof(dt_iop_colorchecker_params_t);
   module->gui_data = NULL;
   dt_iop_colorchecker_params_t tmp;
