--- conflicted
+++ resolved
@@ -298,12 +298,11 @@
     g->scale3 = DTGTK_SLIDER(dtgtk_slider_new_with_range(DARKTABLE_SLIDER_BAR, 0.0001, .1, 0.001, p->sigma[2], 4));
     g->scale4 = DTGTK_SLIDER(dtgtk_slider_new_with_range(DARKTABLE_SLIDER_BAR, 0.0001, .1, 0.001, p->sigma[3], 4));
     g->scale5 = DTGTK_SLIDER(dtgtk_slider_new_with_range(DARKTABLE_SLIDER_BAR, 0.0001, .1, 0.001, p->sigma[4], 4));
-<<<<<<< HEAD
-    gtk_object_set(GTK_OBJECT(g->scale1), "tooltip-text", _("spatial extent of the gaussian"), (char *)NULL);
-    // gtk_object_set(GTK_OBJECT(g->scale2), "tooltip-text", _(""), (char *)NULL);
-    gtk_object_set(GTK_OBJECT(g->scale3), "tooltip-text", _("how much to blur red"), (char *)NULL);
-    gtk_object_set(GTK_OBJECT(g->scale4), "tooltip-text", _("how much to blur green"), (char *)NULL);
-    gtk_object_set(GTK_OBJECT(g->scale5), "tooltip-text", _("how much to blur blue"), (char *)NULL);
+    g_object_set(G_OBJECT(g->scale1), "tooltip-text", _("spatial extent of the gaussian"), (char *)NULL);
+    // g_object_set(G_OBJECT(g->scale2), "tooltip-text", _(""), (char *)NULL);
+    g_object_set(G_OBJECT(g->scale3), "tooltip-text", _("how much to blur red"), (char *)NULL);
+    g_object_set(G_OBJECT(g->scale4), "tooltip-text", _("how much to blur green"), (char *)NULL);
+    g_object_set(G_OBJECT(g->scale5), "tooltip-text", _("how much to blur blue"), (char *)NULL);
 
     dtgtk_slider_set_label(g->scale1,_("radius"));
     dtgtk_slider_set_unit(g->scale1,_(" "));
@@ -319,18 +318,6 @@
     gtk_box_pack_start(GTK_BOX(g->vbox), GTK_WIDGET(g->scale3), TRUE, TRUE, 0);
     gtk_box_pack_start(GTK_BOX(g->vbox), GTK_WIDGET(g->scale4), TRUE, TRUE, 0);
     gtk_box_pack_start(GTK_BOX(g->vbox), GTK_WIDGET(g->scale5), TRUE, TRUE, 0);
-=======
-    g_object_set(G_OBJECT(g->scale1), "tooltip-text", _("spatial extent of the gaussian"), (char *)NULL);
-    // g_object_set(G_OBJECT(g->scale2), "tooltip-text", _(""), (char *)NULL);
-    g_object_set(G_OBJECT(g->scale3), "tooltip-text", _("how much to blur red"), (char *)NULL);
-    g_object_set(G_OBJECT(g->scale4), "tooltip-text", _("how much to blur green"), (char *)NULL);
-    g_object_set(G_OBJECT(g->scale5), "tooltip-text", _("how much to blur blue"), (char *)NULL);
-    gtk_box_pack_start(GTK_BOX(g->vbox2), GTK_WIDGET(g->scale1), TRUE, TRUE, 0);
-    // gtk_box_pack_start(GTK_BOX(g->vbox2), GTK_WIDGET(g->scale2), TRUE, TRUE, 0);
-    gtk_box_pack_start(GTK_BOX(g->vbox2), GTK_WIDGET(g->scale3), TRUE, TRUE, 0);
-    gtk_box_pack_start(GTK_BOX(g->vbox2), GTK_WIDGET(g->scale4), TRUE, TRUE, 0);
-    gtk_box_pack_start(GTK_BOX(g->vbox2), GTK_WIDGET(g->scale5), TRUE, TRUE, 0);
->>>>>>> 17074952
 
     g_signal_connect (G_OBJECT (g->scale1), "value-changed",
                       G_CALLBACK (sigma_callback), self);
