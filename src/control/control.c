--- conflicted
+++ resolved
@@ -464,61 +464,17 @@
 
 void dt_control_key_accelerators_on(struct dt_control_t *s)
 {
-  gtk_window_add_accel_group(GTK_WINDOW(darktable.gui->widgets.main_window),
+  gtk_window_add_accel_group(GTK_WINDOW(dt_ui_main_window(darktable.gui->ui)),
                              darktable.control->accelerators);
   if(!s->key_accelerators_on)
     s->key_accelerators_on = 1;
-<<<<<<< HEAD
-    GtkWindow *mw = GTK_WINDOW(dt_ui_main_window(darktable.gui->ui));
-    if(state & ACCELS_GLOBAL)
-      gtk_window_add_accel_group(mw, darktable.control->accels_global);
-    if(state & ACCELS_LIGHTTABLE)
-      gtk_window_add_accel_group(mw, darktable.control->accels_lighttable);
-    if(state & ACCELS_DARKROOM)
-      gtk_window_add_accel_group(mw, darktable.control->accels_darkroom);
-    if(state & ACCELS_CAPTURE)
-      gtk_window_add_accel_group(mw, darktable.control->accels_capture);
-    if(state & ACCELS_FILMSTRIP)
-      gtk_window_add_accel_group(mw, darktable.control->accels_filmstrip);
-  }
-}
-
-static void state_from_accels(gpointer data, gpointer state)
-{
-  guint* s = (guint*)state;
-  if(data == (gpointer)darktable.control->accels_global)
-    *s |= ACCELS_GLOBAL;
-  else if(data == (gpointer)darktable.control->accels_lighttable)
-    *s |= ACCELS_LIGHTTABLE;
-  else if(data == (gpointer)darktable.control->accels_darkroom)
-    *s |= ACCELS_DARKROOM;
-  else if(data == (gpointer)darktable.control->accels_capture)
-    *s |= ACCELS_CAPTURE;
-  else if(data == (gpointer)darktable.control->accels_filmstrip)
-    *s |= ACCELS_FILMSTRIP;
-
+}
+
+void dt_control_key_accelerators_off(struct dt_control_t *s)
+{
   gtk_window_remove_accel_group(
       GTK_WINDOW(dt_ui_main_window(darktable.gui->ui)),
-      (GtkAccelGroup*)data);
-=======
->>>>>>> 677ed062
-}
-
-void dt_control_key_accelerators_off(struct dt_control_t *s)
-{
-<<<<<<< HEAD
-  GSList *g = gtk_accel_groups_from_object(
-    G_OBJECT(dt_ui_main_window(darktable.gui->ui)));
- 
-  guint state = 0;
-
-  // Setting the apropriate bits for currently active accel groups
-  g_slist_foreach(g, state_from_accels, &state);
-
-=======
-  gtk_window_remove_accel_group(GTK_WINDOW(darktable.gui->widgets.main_window),
-                                darktable.control->accelerators);
->>>>>>> 677ed062
+      darktable.control->accelerators);
   s->key_accelerators_on = 0;
 }
 
