/*
    This file is part of darktable,
    copyright (c) 2009--2011 johannes hanika.
    copyright (c) 2010--2011 henrik andersson.
    Copyright (c) 2012 James C. McPherson

    darktable is free software: you can redistribute it and/or modify
    it under the terms of the GNU General Public License as published by
    the Free Software Foundation, either version 3 of the License, or
    (at your option) any later version.

    darktable is distributed in the hope that it will be useful,
    but WITHOUT ANY WARRANTY; without even the implied warranty of
    MERCHANTABILITY or FITNESS FOR A PARTICULAR PURPOSE.  See the
    GNU General Public License for more details.

    You should have received a copy of the GNU General Public License
    along with darktable.  If not, see <http://www.gnu.org/licenses/>.
*/
#ifdef HAVE_CONFIG_H
#  include "config.h"
#endif
#include "common/darktable.h"
#include "control/control.h"
#include "control/conf.h"
#include "develop/develop.h"
#include "common/image_cache.h"
#include "common/imageio.h"
#include "common/debug.h"
#include "bauhaus/bauhaus.h"
#include "views/view.h"
#include "gui/gtk.h"
#include "gui/contrast.h"
#include "gui/draw.h"

#ifdef GDK_WINDOWING_QUARTZ
#  include <Carbon/Carbon.h>
#  include <ApplicationServices/ApplicationServices.h>
#  include <CoreServices/CoreServices.h>
#endif

#ifdef G_OS_WIN32
#  include <windows.h>
#endif

#include <stdlib.h>
#include <strings.h>
#include <assert.h>
#include <math.h>
#include <string.h>
#include <glib/gstdio.h>
#include <gdk/gdkkeysyms.h>

/* the queue can have scheduled jobs but all
    the workers is sleeping, so this kicks the workers
    on timed interval.
*/
static void * _control_worker_kicker(void *ptr);

void dt_ctl_settings_default(dt_control_t *c)
{
  dt_conf_set_string ("database", "library.db");

  dt_conf_set_int  ("config_version", DT_CONFIG_VERSION);
  dt_conf_set_bool ("write_sidecar_files", TRUE);
  dt_conf_set_bool ("ask_before_delete", TRUE);
  dt_conf_set_int  ("parallel_export", 1);
  dt_conf_set_int  ("worker_threads", 2);
  dt_conf_set_int  ("cache_memory", 536870912);
  dt_conf_set_int  ("database_cache_quality", 89);

  dt_conf_set_bool ("ui_last/fullscreen", FALSE);
  dt_conf_set_bool ("ui_last/maximized", FALSE);
  dt_conf_set_int  ("ui_last/view", DT_MODE_NONE);

  dt_conf_set_int  ("ui_last/window_x",      0);
  dt_conf_set_int  ("ui_last/window_y",      0);
  dt_conf_set_int  ("ui_last/window_w",    900);
  dt_conf_set_int  ("ui_last/window_h",    500);

  dt_conf_set_int  ("ui_last/panel_left",   -1);
  dt_conf_set_int  ("ui_last/panel_right",  -1);
  dt_conf_set_int  ("ui_last/panel_top",     0);
  dt_conf_set_int  ("ui_last/panel_bottom",  0);

  dt_conf_set_int  ("ui_last/expander_library",     1<<DT_LIBRARY);
  dt_conf_set_int  ("ui_last/expander_navigation", -1);
  dt_conf_set_int  ("ui_last/expander_histogram",  -1);
  dt_conf_set_int  ("ui_last/expander_history",    -1);

  dt_conf_set_int  ("ui_last/initial_rating", DT_LIB_FILTER_STAR_1);

  // import settings
  dt_conf_set_string ("capture/camera/storage/basedirectory", "$(PICTURES_FOLDER)/Darktable");
  dt_conf_set_string ("capture/camera/storage/subpath", "$(YEAR)$(MONTH)$(DAY)_$(JOBCODE)");
  dt_conf_set_string ("capture/camera/storage/namepattern", "$(YEAR)$(MONTH)$(DAY)_$(SEQUENCE).$(FILE_EXTENSION)");
  dt_conf_set_string ("capture/camera/import/jobcode", "noname");

  dt_conf_set_int  ("plugins/collection/film_id",           1);
  dt_conf_set_int  ("plugins/collection/filter_flags",      3);
  dt_conf_set_int  ("plugins/collection/query_flags",       3);
  dt_conf_set_int  ("plugins/collection/rating",            1);
  dt_conf_set_int  ("plugins/lighttable/collect/num_rules", 0);
  dt_conf_set_int  ("plugins/collection/sort",              0);
  dt_conf_set_bool ("plugins/collection/descending",        0);

  // reasonable thumbnail res:
  dt_conf_set_int  ("plugins/lighttable/thumbnail_width", 1300);
  dt_conf_set_int  ("plugins/lighttable/thumbnail_height", 1000);
}

void dt_ctl_settings_init(dt_control_t *s)
{
  // same thread as init
  s->gui_thread = pthread_self();
  // init global defaults.
  dt_pthread_mutex_init(&(s->global_mutex), NULL);
  dt_pthread_mutex_init(&(s->image_mutex), NULL);

  s->global_settings.version = DT_VERSION;

  // TODO: move the mouse_over_id of lighttable to something general in
  // control: gui-thread selected img or so?
  s->global_settings.lib_image_mouse_over_id = -1;

  // TODO: move these to darkroom settings blob:
  s->global_settings.dev_closeup = 0;
  s->global_settings.dev_zoom_x = 0;
  s->global_settings.dev_zoom_y = 0;
  s->global_settings.dev_zoom = DT_ZOOM_FIT;

  memcpy(&(s->global_defaults), &(s->global_settings), sizeof(dt_ctl_settings_t));
}

// There are systems where absolute paths don't start with '/' (like Windows).
// Since the bug which introduced absolute paths to the db was fixed before a
// Windows build was available this shouldn't matter though.
static void dt_control_sanitize_database()
{
  sqlite3_stmt *stmt;
  sqlite3_stmt *innerstmt;
  DT_DEBUG_SQLITE3_PREPARE_V2(dt_database_get(darktable.db),
    "select id, filename from images where filename like '/%'",
    -1, &stmt, NULL);
  DT_DEBUG_SQLITE3_PREPARE_V2(dt_database_get(darktable.db),
    "update images set filename = ?1 where id = ?2", -1, &innerstmt, NULL);
  while (sqlite3_step(stmt) == SQLITE_ROW)
  {
    int id = sqlite3_column_int(stmt, 0);
    const char* path = (const char*)sqlite3_column_text(stmt, 1);
    gchar* filename = g_path_get_basename (path);
    DT_DEBUG_SQLITE3_BIND_TEXT(innerstmt, 1, filename, -1, SQLITE_TRANSIENT);
    DT_DEBUG_SQLITE3_BIND_INT(innerstmt, 2, id);
    sqlite3_step(innerstmt);
    sqlite3_reset(innerstmt);
    sqlite3_clear_bindings(innerstmt);
    g_free(filename);
  }
  sqlite3_finalize(stmt);
  sqlite3_finalize(innerstmt);

  // temporary stuff for some ops, need this for some reason with newer sqlite3:
  DT_DEBUG_SQLITE3_EXEC(dt_database_get(darktable.db),
    "CREATE TABLE memory.color_labels_temp (imgid INTEGER PRIMARY KEY)",
    NULL, NULL, NULL);
  DT_DEBUG_SQLITE3_EXEC(dt_database_get(darktable.db),
    "CREATE TABLE memory.tmp_selection (imgid INTEGER)", NULL, NULL, NULL);
  DT_DEBUG_SQLITE3_EXEC(dt_database_get(darktable.db),
    "CREATE TABLE memory.tagq (tmpid INTEGER PRIMARY KEY, id INTEGER)",
    NULL, NULL, NULL);
  DT_DEBUG_SQLITE3_EXEC(dt_database_get(darktable.db),
    "CREATE TABLE memory.taglist "
    "(tmpid INTEGER PRIMARY KEY, id INTEGER UNIQUE ON CONFLICT REPLACE, "
    "count INTEGER)",
    NULL, NULL, NULL);
}

int dt_control_load_config(dt_control_t *c)
{
  dt_conf_set_int("ui_last/view", DT_MODE_NONE);
  int width  = dt_conf_get_int("ui_last/window_w");
  int height = dt_conf_get_int("ui_last/window_h");
  gint x = dt_conf_get_int("ui_last/window_x");
  gint y = dt_conf_get_int("ui_last/window_y");
  GtkWidget *widget = dt_ui_main_window(darktable.gui->ui);
  gtk_window_move(GTK_WINDOW(widget),x,y);
  gtk_window_resize(GTK_WINDOW(widget), width, height);
  int fullscreen = dt_conf_get_bool("ui_last/fullscreen");
  if(fullscreen) gtk_window_fullscreen  (GTK_WINDOW(widget));
  else
  {
    gtk_window_unfullscreen(GTK_WINDOW(widget));
    int maximized  = dt_conf_get_bool("ui_last/maximized");
    if(maximized) gtk_window_maximize(GTK_WINDOW(widget));
    else          gtk_window_unmaximize(GTK_WINDOW(widget));
  }
  return 0;
}

int dt_control_write_config(dt_control_t *c)
{
  GtkWidget *widget = dt_ui_main_window(darktable.gui->ui);
  gint x, y;
  gtk_window_get_position(GTK_WINDOW(widget), &x, &y);
  dt_conf_set_int ("ui_last/window_x",  x);
  dt_conf_set_int ("ui_last/window_y",  y);
  dt_conf_set_int ("ui_last/window_w",  widget->allocation.width);
  dt_conf_set_int ("ui_last/window_h",  widget->allocation.height);
  dt_conf_set_bool("ui_last/maximized",
    (gdk_window_get_state(widget->window) & GDK_WINDOW_STATE_MAXIMIZED));

  sqlite3_stmt *stmt;
  dt_pthread_mutex_lock(&(darktable.control->global_mutex));
  DT_DEBUG_SQLITE3_PREPARE_V2(dt_database_get(darktable.db),
    "update settings set settings = ?1 where rowid = 1", -1, &stmt, NULL);
  DT_DEBUG_SQLITE3_BIND_BLOB(stmt, 1, &(darktable.control->global_settings),
    sizeof(dt_ctl_settings_t), SQLITE_STATIC);
  sqlite3_step(stmt);
  sqlite3_finalize(stmt);
  dt_pthread_mutex_unlock(&(darktable.control->global_mutex));
  return 0;
}

// Get the display ICC profile of the monitor associated with the widget.
// For X display, uses the ICC profile specifications version 0.2 from
// http://burtonini.com/blog/computers/xicc
// Based on code from Gimp's modules/cdisplay_lcms.c
void dt_ctl_get_display_profile(GtkWidget *widget,
                                guint8 **buffer, gint *buffer_size)
{
  // thanks to ufraw for this!
  *buffer = NULL;
  *buffer_size = 0;
#if defined GDK_WINDOWING_X11
  GdkScreen *screen = gtk_widget_get_screen(widget);
  if ( screen==NULL )
    screen = gdk_screen_get_default();
  int monitor = gdk_screen_get_monitor_at_window (screen, widget->window);
  char *atom_name;
  if (monitor > 0)
    atom_name = g_strdup_printf("_ICC_PROFILE_%d", monitor);
  else
    atom_name = g_strdup("_ICC_PROFILE");

  GdkAtom type = GDK_NONE;
  gint format = 0;
  gdk_property_get(gdk_screen_get_root_window(screen),
                   gdk_atom_intern(atom_name, FALSE), GDK_NONE,
                   0, 64 * 1024 * 1024, FALSE,
                   &type, &format, buffer_size, buffer);
  g_free(atom_name);

#elif defined GDK_WINDOWING_QUARTZ
  GdkScreen *screen = gtk_widget_get_screen(widget);
  if ( screen==NULL )
    screen = gdk_screen_get_default();
  int monitor = gdk_screen_get_monitor_at_window(screen, widget->window);

  CMProfileRef prof = NULL;
  CMGetProfileByAVID(monitor, &prof);
  if ( prof==NULL )
    return;

<<<<<<< HEAD
  CFDataRef data;
  data = CMProfileCopyICCData(NULL, prof);
=======
  ProfileTransfer transfer = { NULL, 0 };
  //The following code does not work on 64bit OSX.
  //Disable if we are compiling there.
#ifndef __LP64__
  Boolean foo;
  CMFlattenProfile(prof, 0, dt_ctl_lcms_flatten_profile, &transfer, &foo);
>>>>>>> 4c8f0952
  CMCloseProfile(prof);

  UInt8 *tmp_buffer = (UInt8 *) g_malloc(CFDataGetLength(data));
  CFDataGetBytes(data, CFRangeMake(0, CFDataGetLength(data)), tmp_buffer);

  *buffer = (guint8 *) tmp_buffer;
  *buffer_size = CFDataGetLength(data);

  CFRelease(data);
#elif defined G_OS_WIN32
  (void)widget;
  HDC hdc = GetDC (NULL);
  if ( hdc==NULL )
    return;

  DWORD len = 0;
  GetICMProfile (hdc, &len, NULL);
  gchar *path = g_new (gchar, len);

  if (GetICMProfile (hdc, &len, path))
  {
    gsize size;
    g_file_get_contents(path, (gchar**)buffer, &size, NULL);
    *buffer_size = size;
  }
  g_free (path);
  ReleaseDC (NULL, hdc);
#endif
}

void dt_control_create_database_schema()
{
  DT_DEBUG_SQLITE3_EXEC(dt_database_get(darktable.db),
    "create table settings (settings blob)", NULL, NULL, NULL);
  DT_DEBUG_SQLITE3_EXEC(dt_database_get(darktable.db),
    "create table film_rolls "
    "(id integer primary key, datetime_accessed char(20), "
    "folder varchar(1024))", NULL, NULL, NULL);
  DT_DEBUG_SQLITE3_EXEC(dt_database_get(darktable.db),
    "create table images (id integer primary key, group_id integer, film_id integer, "
    "width int, height int, filename varchar, maker varchar, model varchar, "
    "lens varchar, exposure real, aperture real, iso real, focal_length real, "
    "focus_distance real, datetime_taken char(20), flags integer, "
    "output_width integer, output_height integer, crop real, "
    "raw_parameters integer, raw_denoise_threshold real, "
    "raw_auto_bright_threshold real, raw_black real, raw_maximum real, "
    "caption varchar, description varchar, license varchar, sha1sum char(40), "
<<<<<<< HEAD
    "orientation integer, histogram blob, lightmap blob)", NULL, NULL, NULL);
=======
    "orientation integer ,histogram blob, lightmap blob, longitude double, "
    "latitude double)", NULL, NULL, NULL);
>>>>>>> 4c8f0952
  DT_DEBUG_SQLITE3_EXEC(dt_database_get(darktable.db),
    "create index if not exists group_id_index on images (group_id)", NULL, NULL, NULL);
  DT_DEBUG_SQLITE3_EXEC(dt_database_get(darktable.db),
    "create table selected_images (imgid integer primary key)", NULL, NULL, NULL);
  DT_DEBUG_SQLITE3_EXEC(dt_database_get(darktable.db),
    "create table history (imgid integer, num integer, module integer, "
    "operation varchar(256), op_params blob, enabled integer, "
    "blendop_params blob, blendop_version integer)", NULL, NULL, NULL);
  DT_DEBUG_SQLITE3_EXEC(dt_database_get(darktable.db),
    "create index if not exists imgid_index on history (imgid)", NULL, NULL, NULL);
  DT_DEBUG_SQLITE3_EXEC(dt_database_get(darktable.db),
    "create table tags (id integer primary key, name varchar, icon blob, "
    "description varchar, flags integer)", NULL, NULL, NULL);
  DT_DEBUG_SQLITE3_EXEC(dt_database_get(darktable.db),
    "create table tagxtag (id1 integer, id2 integer, count integer, "
    "primary key(id1, id2))", NULL, NULL, NULL);
  DT_DEBUG_SQLITE3_EXEC(dt_database_get(darktable.db),
    "create table tagged_images (imgid integer, tagid integer, "
    "primary key(imgid, tagid))", NULL, NULL, NULL);
  DT_DEBUG_SQLITE3_EXEC(dt_database_get(darktable.db),
    "create table styles (name varchar,description varchar)", NULL, NULL, NULL);
  DT_DEBUG_SQLITE3_EXEC(dt_database_get(darktable.db),
    "create table style_items (styleid integer, num integer, module integer, "
    "operation varchar(256), op_params blob, enabled integer, "
    "blendop_params blob, blendop_version integer)", NULL, NULL, NULL);
  DT_DEBUG_SQLITE3_EXEC(dt_database_get(darktable.db),
    "create table color_labels (imgid integer, color integer)",
    NULL, NULL, NULL);
  DT_DEBUG_SQLITE3_EXEC(dt_database_get(darktable.db),
    "create table meta_data (id integer,key integer,value varchar)",
    NULL, NULL, NULL);
}

void dt_control_init(dt_control_t *s)
{
  dt_ctl_settings_init(s);

  memset(s->vimkey, 0, sizeof(s->vimkey));
  s->vimkey_cnt = 0;

  // s->last_expose_time = dt_get_wtime();
  s->key_accelerators_on = 1;
  s->log_pos = s->log_ack = 0;
  s->log_busy = 0;
  s->log_message_timeout_id = 0;
  dt_pthread_mutex_init(&(s->log_mutex), NULL);
  s->progress = 200.0f;

  dt_conf_set_int("ui_last/view", DT_MODE_NONE);

  // if config is old, replace with new defaults.
  if(DT_CONFIG_VERSION > dt_conf_get_int("config_version"))
    dt_ctl_settings_default(s);

  pthread_cond_init(&s->cond, NULL);
  dt_pthread_mutex_init(&s->cond_mutex, NULL);
  dt_pthread_mutex_init(&s->queue_mutex, NULL);
  dt_pthread_mutex_init(&s->run_mutex, NULL);

  // start threads
  s->num_threads = CLAMP(dt_conf_get_int ("worker_threads"), 1, 8);
  s->thread = (pthread_t *)malloc(sizeof(pthread_t)*s->num_threads);
  dt_pthread_mutex_lock(&s->run_mutex);
  s->running = 1;
  dt_pthread_mutex_unlock(&s->run_mutex);
  for(int k=0; k<s->num_threads; k++)
    pthread_create(&s->thread[k], NULL, dt_control_work, s);

  /* create queue kicker thread */
  pthread_create(&s->kick_on_workers_thread, NULL, _control_worker_kicker, s);

  for(int k=0; k<DT_CTL_WORKER_RESERVED; k++)
  {
    s->new_res[k] = 0;
    pthread_create(&s->thread_res[k], NULL, dt_control_work_res, s);

#if 0
    /* check if thread created is the worker thread, then
        set scheduling information for the thread to nice level. */
    if (k == DT_CTL_WORKER_7)
    {
      int res;
      struct sched_param sched_params;
      sched_params.sched_priority = sched_get_priority_min(SCHED_RR);
      if((res=pthread_setschedparam(s->thread_res[k], SCHED_RR, &sched_params))!=0)
        fprintf(stderr,"Failed to set background thread scheduling to nice level: %d.",res);

    }
#endif

  }
  s->button_down = 0;
  s->button_down_which = 0;


  // init database schema:
  int rc;
  sqlite3_stmt *stmt;

  rc = sqlite3_prepare_v2(dt_database_get(darktable.db),
    "select settings from settings", -1, &stmt, NULL);
  if(rc == SQLITE_OK && sqlite3_step(stmt) == SQLITE_ROW)
  {
    dt_pthread_mutex_lock(&(darktable.control->global_mutex));
    darktable.control->global_settings.version = -1;
    const void *set = sqlite3_column_blob(stmt, 0);
    int len = sqlite3_column_bytes(stmt, 0);
    if(sizeof(dt_ctl_settings_t) == len)
      memcpy(&(darktable.control->global_settings), set, len);
    sqlite3_finalize(stmt);

    if(darktable.control->global_settings.version != DT_VERSION)
    {
      fprintf(stderr,
        "[load_config] wrong version %d (should be %d), substituting defaults.\n",
        darktable.control->global_settings.version, DT_VERSION);
      memcpy(&(darktable.control->global_settings),
        &(darktable.control->global_defaults), sizeof(dt_ctl_settings_t));
      dt_pthread_mutex_unlock(&(darktable.control->global_mutex));
      // drop all, restart. TODO: freeze this version or have update facility!
      sqlite3_exec(dt_database_get(darktable.db),
        "drop table settings", NULL, NULL, NULL);
      sqlite3_exec(dt_database_get(darktable.db),
        "drop table film_rolls", NULL, NULL, NULL);
      sqlite3_exec(dt_database_get(darktable.db),
        "drop table images", NULL, NULL, NULL);
      sqlite3_exec(dt_database_get(darktable.db),
        "drop table selected_images", NULL, NULL, NULL);
      sqlite3_exec(dt_database_get(darktable.db),
        "drop table mipmaps", NULL, NULL, NULL);
      sqlite3_exec(dt_database_get(darktable.db),
        "drop table mipmap_timestamps", NULL, NULL, NULL);
      sqlite3_exec(dt_database_get(darktable.db),
        "drop table history", NULL, NULL, NULL);
      sqlite3_exec(dt_database_get(darktable.db),
        "drop table tags", NULL, NULL, NULL);
      sqlite3_exec(dt_database_get(darktable.db),
        "drop table tagxtag", NULL, NULL, NULL);
      sqlite3_exec(dt_database_get(darktable.db),
        "drop table tagged_images", NULL, NULL, NULL);
      sqlite3_exec(dt_database_get(darktable.db),
        "drop table styles", NULL, NULL, NULL);
      sqlite3_exec(dt_database_get(darktable.db),
        "drop table style_items", NULL, NULL, NULL);
      sqlite3_exec(dt_database_get(darktable.db),
        "drop table meta_data", NULL, NULL, NULL);
      sqlite3_exec(dt_database_get(darktable.db),
        "drop index imgid_index", NULL, NULL, NULL);
      sqlite3_exec(dt_database_get(darktable.db),
        "drop index group_id_index", NULL, NULL, NULL);
      goto create_tables;
    }
    else
    {
      // silly check if old table is still present:
      sqlite3_exec(dt_database_get(darktable.db),
        "delete from color_labels where imgid=0", NULL, NULL, NULL);
      sqlite3_exec(dt_database_get(darktable.db),
        "insert into color_labels values (0, 0)", NULL, NULL, NULL);
      sqlite3_exec(dt_database_get(darktable.db),
        "insert into color_labels values (0, 1)", NULL, NULL, NULL);
      DT_DEBUG_SQLITE3_PREPARE_V2(dt_database_get(darktable.db),
        "select max(color) from color_labels where imgid=0", -1, &stmt, NULL);
      int col = 0;
      // still the primary key option set?
      if(sqlite3_step(stmt) == SQLITE_ROW)
        col = MAX(col, sqlite3_column_int(stmt, 0));
      sqlite3_finalize(stmt);
      if(col != 1) sqlite3_exec(dt_database_get(darktable.db),
        "drop table color_labels", NULL, NULL, NULL);

      // insert new tables, if not there (statement will just fail if so):
      sqlite3_exec(dt_database_get(darktable.db),
          "create table color_labels (imgid integer, color integer)",
          NULL, NULL, NULL);
      sqlite3_exec(dt_database_get(darktable.db),
          "drop table mipmaps", NULL, NULL, NULL);
      sqlite3_exec(dt_database_get(darktable.db),
          "drop table mipmap_timestamps", NULL, NULL, NULL);
      sqlite3_exec(dt_database_get(darktable.db),
          "create table styles (name varchar, description varchar)",
          NULL, NULL, NULL);
      sqlite3_exec(dt_database_get(darktable.db),
          "create table style_items (styleid integer, num integer, "
          "module integer, operation varchar(256), op_params blob, "
          "enabled integer)", NULL, NULL, NULL);
      sqlite3_exec(dt_database_get(darktable.db),
          "create table meta_data (id integer, key integer,value varchar)",
          NULL, NULL, NULL);

      // selected_images should have a primary key. add it if it's missing:
      int is_in_primary_key = 0;
      sqlite3_table_column_metadata(dt_database_get(darktable.db), NULL, "selected_images", "imgid", NULL, NULL, NULL, &is_in_primary_key, NULL);
      if(is_in_primary_key == 0)
      {
        sqlite3_exec(dt_database_get(darktable.db),
            "begin transaction",
            NULL, NULL, NULL);

        sqlite3_exec(dt_database_get(darktable.db),
            "create temporary table selected_images_backup(imgid integer)",
            NULL, NULL, NULL);
        sqlite3_exec(dt_database_get(darktable.db),
            "insert into selected_images_backup select imgid from selected_images",
            NULL, NULL, NULL);
        sqlite3_exec(dt_database_get(darktable.db),
            "drop table selected_images",
            NULL, NULL, NULL);
        sqlite3_exec(dt_database_get(darktable.db),
            "create table selected_images (imgid integer primary key)",
            NULL, NULL, NULL);
        sqlite3_exec(dt_database_get(darktable.db),
            "insert or ignore into selected_images select imgid from selected_images_backup",
            NULL, NULL, NULL);
        sqlite3_exec(dt_database_get(darktable.db),
            "drop table selected_images_backup",
            NULL, NULL, NULL);
        sqlite3_exec(dt_database_get(darktable.db),
            "commit",
            NULL, NULL, NULL);
      }

      // add columns where needed. will just fail otherwise:
      sqlite3_exec(dt_database_get(darktable.db),
      "alter table images add column orientation integer",
      NULL, NULL, NULL);
      sqlite3_exec(dt_database_get(darktable.db),
      "update images set orientation = -1 where orientation is NULL",
      NULL, NULL, NULL);
      sqlite3_exec(dt_database_get(darktable.db),
      "alter table images add column focus_distance real",
      NULL, NULL, NULL);
      sqlite3_exec(dt_database_get(darktable.db),
      "update images set focus_distance = -1 where focus_distance is NULL",
      NULL, NULL, NULL);
      sqlite3_exec(dt_database_get(darktable.db),
      "alter table images add column group_id integer",
      NULL, NULL, NULL);
      sqlite3_exec(dt_database_get(darktable.db),
      "update images set group_id = id where group_id is NULL",
      NULL, NULL, NULL);
      sqlite3_exec(dt_database_get(darktable.db),
      "alter table images add column histogram blob",
      NULL, NULL, NULL);
      sqlite3_exec(dt_database_get(darktable.db),
      "alter table images add column lightmap blob",
      NULL, NULL, NULL);
      sqlite3_exec(dt_database_get(darktable.db),
      "create index if not exists group_id_index on images (group_id)",
      NULL, NULL, NULL);
      sqlite3_exec(dt_database_get(darktable.db),
      "create index if not exists imgid_index on history (imgid)",
      NULL, NULL, NULL);

      // add column for blendops
      sqlite3_exec(dt_database_get(darktable.db),
          "alter table history add column blendop_params blob",
          NULL, NULL, NULL);
      sqlite3_exec(dt_database_get(darktable.db),
          "alter table history add column blendop_version integer",
          NULL, NULL, NULL);
      sqlite3_exec(dt_database_get(darktable.db),
          "update history set blendop_version = 1 where blendop_version is NULL",
          NULL, NULL, NULL);
      sqlite3_exec(dt_database_get(darktable.db),
          "alter table style_items add column blendop_params blob",
          NULL, NULL, NULL);
      sqlite3_exec(dt_database_get(darktable.db),
          "alter table style_items add column blendop_version integer",
          NULL, NULL, NULL);
      sqlite3_exec(dt_database_get(darktable.db),
          "update style_items set blendop_version = 1 where "
          "blendop_version is NULL",
          NULL, NULL, NULL);
      sqlite3_exec(dt_database_get(darktable.db),
          "alter table presets add column blendop_params blob",
          NULL, NULL, NULL);
      sqlite3_exec(dt_database_get(darktable.db),
          "alter table presets add column blendop_version integer",
          NULL, NULL, NULL);
      sqlite3_exec(dt_database_get(darktable.db),
          "update presets set blendop_version = 1 where blendop_version is NULL",
          NULL, NULL, NULL);

      // add column for gps
      sqlite3_exec(dt_database_get(darktable.db), "alter table images add column longitude double", NULL, NULL, NULL);
      sqlite3_exec(dt_database_get(darktable.db), "alter table images add column latitude double", NULL, NULL, NULL);

      dt_pthread_mutex_unlock(&(darktable.control->global_mutex));
    }
  }
  else
  {
    // db not yet there, create it
    sqlite3_finalize(stmt);
create_tables:
    dt_control_create_database_schema();
    DT_DEBUG_SQLITE3_PREPARE_V2(dt_database_get(darktable.db),
      "insert into settings (settings) values (?1)", -1, &stmt, NULL);
    DT_DEBUG_SQLITE3_BIND_BLOB(stmt, 1, &(darktable.control->global_defaults),
      sizeof(dt_ctl_settings_t), SQLITE_STATIC);
    sqlite3_step(stmt);
    sqlite3_finalize(stmt);
  }

  dt_control_sanitize_database();
}

void dt_control_key_accelerators_on(struct dt_control_t *s)
{
  gtk_window_add_accel_group(GTK_WINDOW(dt_ui_main_window(darktable.gui->ui)),
    darktable.control->accelerators);
  if(!s->key_accelerators_on)
    s->key_accelerators_on = 1;
}

void dt_control_key_accelerators_off(struct dt_control_t *s)
{
  gtk_window_remove_accel_group(
      GTK_WINDOW(dt_ui_main_window(darktable.gui->ui)),
      darktable.control->accelerators);
  s->key_accelerators_on = 0;
}


int dt_control_is_key_accelerators_on(struct dt_control_t *s)
{
  return  s->key_accelerators_on;
}

void dt_control_change_cursor(dt_cursor_t curs)
{
  GtkWidget *widget = dt_ui_main_window(darktable.gui->ui);
  GdkCursor* cursor = gdk_cursor_new(curs);
  gdk_window_set_cursor(widget->window, cursor);
  gdk_cursor_destroy(cursor);
}

int dt_control_running()
{
  // FIXME: when shutdown, run_mutex is not inited anymore!
  dt_control_t *s = darktable.control;
  dt_pthread_mutex_lock(&s->run_mutex);
  int running = s->running;
  dt_pthread_mutex_unlock(&s->run_mutex);
  return running;
}

void dt_control_quit()
{
  // since map mode doesn't like to quit we just switch to lighttable mode. hacky, but it works :(
  if(dt_conf_get_int("ui_last/view") == DT_MAP) // we are in map mode where no expose is running
    dt_ctl_switch_mode_to(DT_LIBRARY);

  dt_gui_gtk_quit();
  // thread safe quit, 1st pass:
  dt_pthread_mutex_lock(&darktable.control->cond_mutex);
  dt_pthread_mutex_lock(&darktable.control->run_mutex);
  darktable.control->running = 0;
  dt_pthread_mutex_unlock(&darktable.control->run_mutex);
  dt_pthread_mutex_unlock(&darktable.control->cond_mutex);
  // let gui pick up the running = 0 state and die
  gtk_widget_queue_draw(dt_ui_center(darktable.gui->ui));
}

void dt_control_shutdown(dt_control_t *s)
{
  dt_pthread_mutex_lock(&s->cond_mutex);
  dt_pthread_mutex_lock(&s->run_mutex);
  s->running = 0;
  dt_pthread_mutex_unlock(&s->run_mutex);
  dt_pthread_mutex_unlock(&s->cond_mutex);
  pthread_cond_broadcast(&s->cond);

  /* cancel background job if any */
  dt_control_job_cancel(&s->job_res[DT_CTL_WORKER_7]);

  /* first wait for kick_on_workers_thread */
  pthread_join(s->kick_on_workers_thread, NULL);

  // gdk_threads_leave();
  int k;
  for(k=0; k<s->num_threads; k++)
    // pthread_kill(s->thread[k], 9);
    pthread_join(s->thread[k], NULL);
  for(k=0; k<DT_CTL_WORKER_RESERVED; k++)
    // pthread_kill(s->thread_res[k], 9);
    pthread_join(s->thread_res[k], NULL);


  // gdk_threads_enter();
}

void dt_control_cleanup(dt_control_t *s)
{
  // vacuum TODO: optional?
  // DT_DEBUG_SQLITE3_EXEC(dt_database_get(darktable.db), "PRAGMA incremental_vacuum(0)", NULL, NULL, NULL);
  // DT_DEBUG_SQLITE3_EXEC(dt_database_get(darktable.db), "vacuum", NULL, NULL, NULL);
  dt_pthread_mutex_destroy(&s->queue_mutex);
  dt_pthread_mutex_destroy(&s->cond_mutex);
  dt_pthread_mutex_destroy(&s->log_mutex);
  dt_pthread_mutex_destroy(&s->run_mutex);
}

void dt_control_job_init(dt_job_t *j, const char *msg, ...)
{
  memset(j, 0, sizeof(dt_job_t));
#ifdef DT_CONTROL_JOB_DEBUG
  va_list ap;
  va_start(ap, msg);
  vsnprintf(j->description, DT_CONTROL_DESCRIPTION_LEN, msg, ap);
  va_end(ap);
#endif
  j->state = DT_JOB_STATE_INITIALIZED;
  dt_pthread_mutex_init (&j->state_mutex,NULL);
  dt_pthread_mutex_init (&j->wait_mutex,NULL);
}

void dt_control_job_set_state_callback(dt_job_t *j,dt_job_state_change_callback cb,void *user_data)
{
  j->state_changed_cb = cb;
  j->user_data = user_data;
}


void dt_control_job_print(dt_job_t *j)
{
#ifdef DT_CONTROL_JOB_DEBUG
  dt_print(DT_DEBUG_CONTROL, "%s", j->description);
#endif
}

void _control_job_set_state(dt_job_t *j,int state)
{
  dt_pthread_mutex_lock (&j->state_mutex);
  j->state = state;
  /* pass state change to callback */
  if (j->state_changed_cb)
    j->state_changed_cb (j,state);
  dt_pthread_mutex_unlock (&j->state_mutex);

}

int dt_control_job_get_state(dt_job_t *j)
{
  dt_pthread_mutex_lock (&j->state_mutex);
  int state = j->state;
  dt_pthread_mutex_unlock (&j->state_mutex);
  return state;
}

void dt_control_job_cancel(dt_job_t *j)
{
  _control_job_set_state (j,DT_JOB_STATE_CANCELLED);
}

void dt_control_job_wait(dt_job_t *j)
{
  int state = dt_control_job_get_state (j);

  /* if job execution not is finished let's wait for signal */
  if (state==DT_JOB_STATE_RUNNING || state==DT_JOB_STATE_CANCELLED)
  {
    dt_pthread_mutex_lock (&j->wait_mutex);
    dt_pthread_mutex_unlock (&j->wait_mutex);
  }

}

int32_t dt_control_run_job_res(dt_control_t *s, int32_t res)
{
  assert(res < DT_CTL_WORKER_RESERVED && res >= 0);
  dt_job_t *j = NULL;
  dt_pthread_mutex_lock(&s->queue_mutex);
  if(s->new_res[res]) j = s->job_res + res;
  s->new_res[res] = 0;
  dt_pthread_mutex_unlock(&s->queue_mutex);
  if(!j) return -1;

  /* change state to running */
  dt_pthread_mutex_lock (&j->wait_mutex);
  if (dt_control_job_get_state (j) == DT_JOB_STATE_QUEUED)
  {
    dt_print(DT_DEBUG_CONTROL, "[run_job+] %02d %f ", res, dt_get_wtime());
    dt_control_job_print(j);
    dt_print(DT_DEBUG_CONTROL, "\n");

    _control_job_set_state (j,DT_JOB_STATE_RUNNING);

    /* execute job */
    j->result = j->execute (j);

    _control_job_set_state (j,DT_JOB_STATE_FINISHED);
    dt_print(DT_DEBUG_CONTROL, "[run_job-] %02d %f ", res, dt_get_wtime());
    dt_control_job_print(j);
    dt_print(DT_DEBUG_CONTROL, "\n");

  }
  dt_pthread_mutex_unlock (&j->wait_mutex);
  return 0;
}


int32_t dt_control_run_job(dt_control_t *s)
{
  dt_job_t *j=NULL,*bj=NULL;
  dt_pthread_mutex_lock(&s->queue_mutex);

  /* check if queue is empty */
  if(g_list_length(s->queue) == 0)
  {
    dt_pthread_mutex_unlock(&s->queue_mutex);
    return -1;
  }

  /* go thru the queue and find one normal job and a background job
      that is up for execution.*/
  time_t ts_now = time(NULL);
  GList *jobitem=g_list_first(s->queue);
  if(jobitem)
    do
    {
      dt_job_t *tj = jobitem->data;

      /* check if it's a scheduled job and is waiting to be executed */
      if(!bj && (tj->ts_execute > tj->ts_added) && tj->ts_execute <= ts_now)
        bj = tj;
      else if ((tj->ts_execute < tj->ts_added) && !j)
        j = tj;

      /* if we got a normal job, and a background job, we are finished */
      if(bj && j) break;

    } while ((jobitem = g_list_next(jobitem)));

  /* remove the found jobs from queue */
  if (bj)
     s->queue = g_list_remove(s->queue, bj);

  if (j)
     s->queue = g_list_remove(s->queue, j);

  /* unlock the queue */
  dt_pthread_mutex_unlock(&s->queue_mutex);

  /* push background job on reserved backgruond worker */
 if(bj)
 {
    dt_control_add_job_res(s,bj,DT_CTL_WORKER_7);
    g_free (bj);
 }
  /* dont continue if we dont have have a job to execute */
  if(!j)
    return -1;

  /* change state to running */
  dt_pthread_mutex_lock (&j->wait_mutex);
  if (dt_control_job_get_state (j) == DT_JOB_STATE_QUEUED)
  {
    dt_print(DT_DEBUG_CONTROL, "[run_job+] %02d %f ",
      DT_CTL_WORKER_RESERVED+dt_control_get_threadid(), dt_get_wtime());
    dt_control_job_print(j);
    dt_print(DT_DEBUG_CONTROL, "\n");

    _control_job_set_state (j,DT_JOB_STATE_RUNNING);

    /* execute job */
    j->result = j->execute (j);

    _control_job_set_state (j,DT_JOB_STATE_FINISHED);

    dt_print(DT_DEBUG_CONTROL, "[run_job-] %02d %f ",
      DT_CTL_WORKER_RESERVED+dt_control_get_threadid(), dt_get_wtime());
    dt_control_job_print(j);
    dt_print(DT_DEBUG_CONTROL, "\n");

    /* free job */
    dt_pthread_mutex_unlock (&j->wait_mutex);
    g_free(j);
    j = NULL;
  }
  if(j) dt_pthread_mutex_unlock (&j->wait_mutex);

  return 0;
}

int32_t dt_control_add_job_res(dt_control_t *s, dt_job_t *job, int32_t res)
{
  // TODO: pthread cancel and restart in tough cases?
  dt_pthread_mutex_lock(&s->queue_mutex);
  dt_print(DT_DEBUG_CONTROL, "[add_job_res] %d ", res);
  dt_control_job_print(job);
  dt_print(DT_DEBUG_CONTROL, "\n");
  _control_job_set_state (job,DT_JOB_STATE_QUEUED);
  s->job_res[res] = *job;
  s->new_res[res] = 1;
  dt_pthread_mutex_unlock(&s->queue_mutex);
  dt_pthread_mutex_lock(&s->cond_mutex);
  pthread_cond_broadcast(&s->cond);
  dt_pthread_mutex_unlock(&s->cond_mutex);
  return 0;
}

/* Background jobs will be timestamped and added to queue
    the queue will then check ts and detect if its background job
    and place it on the job_res if its available...
*/
int32_t dt_control_add_background_job(dt_control_t *s, dt_job_t *job, time_t delay)
{
  /* setup timestamps */
  job->ts_added = time(NULL);
  job->ts_execute = job->ts_added+delay;

  /* pass the job further to scheduled jobs worker */
  return dt_control_add_job(s,job);
}

int32_t dt_control_add_job(dt_control_t *s, dt_job_t *job)
{
  /* set ts_added if unset */
  if (job->ts_added == 0)
     job->ts_added = time(NULL);

  dt_pthread_mutex_lock(&s->queue_mutex);

  /* check if equivalent job exist in queue, and discard job
      if duplicate found .*/
  GList *jobitem = g_list_first(s->queue);
  if(jobitem)
    do {
      if(!memcmp(job, jobitem->data, sizeof(dt_job_t)))
      {
        dt_print(DT_DEBUG_CONTROL, "[add_job] found job already in queue\n");
        _control_job_set_state (job,DT_JOB_STATE_DISCARDED);
        dt_pthread_mutex_unlock(&s->queue_mutex);
        return -1;
      }
    } while((jobitem=g_list_next(jobitem)));

  dt_print(DT_DEBUG_CONTROL, "[add_job] %d ", g_list_length(s->queue));
  dt_control_job_print(job);
  dt_print(DT_DEBUG_CONTROL, "\n");

  /* add job to queue if not full, otherwise discard the job */
  if( g_list_length(s->queue) < DT_CONTROL_MAX_JOBS)
  {
    /* allocate storage for the job, and set job state */
    dt_job_t *thejob = g_malloc(sizeof(dt_job_t));
    memcpy(thejob,job,sizeof(dt_job_t));
    _control_job_set_state (thejob,DT_JOB_STATE_QUEUED);
    s->queue = g_list_append(s->queue, thejob);
    dt_pthread_mutex_unlock(&s->queue_mutex);
  }
  else
  {
    dt_print(DT_DEBUG_CONTROL, "[add_job] too many jobs in queue!\n");
    _control_job_set_state (job,DT_JOB_STATE_DISCARDED);
    dt_pthread_mutex_unlock(&s->queue_mutex);
    return -1;
  }

  // notify workers
  dt_pthread_mutex_lock(&s->cond_mutex);
  pthread_cond_broadcast(&s->cond);
  dt_pthread_mutex_unlock(&s->cond_mutex);
  return 0;
}

int32_t dt_control_revive_job(dt_control_t *s, dt_job_t *job)
{
  int32_t found_j = -1;
  dt_pthread_mutex_lock(&s->queue_mutex);
  dt_print(DT_DEBUG_CONTROL, "[revive_job] ");
  dt_control_job_print(job);
  dt_print(DT_DEBUG_CONTROL, "\n");

  /* find equivalent job and move it to top of the stack */
  GList *jobitem = g_list_first(s->queue);
  if (jobitem)
    do {
      if(!memcmp(job, jobitem->data, sizeof(dt_job_t)))
      {
        s->queue = g_list_remove_link(s->queue, jobitem);
        s->queue = g_list_insert(s->queue, jobitem->data, 0);
        g_free(jobitem);
        found_j = 1;
        break;
      }
    } while((jobitem=g_list_next(jobitem)));

  /* unlock the queue */
  dt_pthread_mutex_unlock(&s->queue_mutex);

  /* notify workers */
  dt_pthread_mutex_lock(&s->cond_mutex);
  pthread_cond_broadcast(&s->cond);
  dt_pthread_mutex_unlock(&s->cond_mutex);
  return found_j;
}

int32_t dt_control_get_threadid()
{
  for(int k=0;k<darktable.control->num_threads;k++)
    if(pthread_equal(darktable.control->thread[k], pthread_self())) return k;
  return darktable.control->num_threads;
}

int32_t dt_control_get_threadid_res()
{
  for(int k=0;k<DT_CTL_WORKER_RESERVED;k++)
    if(pthread_equal(darktable.control->thread_res[k], pthread_self())) return k;
  return DT_CTL_WORKER_RESERVED;
}

void *dt_control_work_res(void *ptr)
{
#ifdef _OPENMP // need to do this in every thread
  omp_set_num_threads(darktable.num_openmp_threads);
#endif
  dt_control_t *s = (dt_control_t *)ptr;
  int32_t threadid = dt_control_get_threadid_res();
  while(dt_control_running())
  {
    // dt_print(DT_DEBUG_CONTROL, "[control_work] %d\n", threadid);
    if(dt_control_run_job_res(s, threadid) < 0)
    {
      // wait for a new job.
      int old;
      pthread_setcancelstate(PTHREAD_CANCEL_DISABLE, &old);
      dt_pthread_mutex_lock(&s->cond_mutex);
      dt_pthread_cond_wait(&s->cond, &s->cond_mutex);
      dt_pthread_mutex_unlock(&s->cond_mutex);
      pthread_setcancelstate(old, NULL);
    }
  }
  return NULL;
}

void * _control_worker_kicker(void *ptr) {
  dt_control_t *s = (dt_control_t *)ptr;
  while(dt_control_running())
  {
      sleep(2);
      dt_pthread_mutex_lock(&s->cond_mutex);
      pthread_cond_broadcast(&s->cond);
      dt_pthread_mutex_unlock(&s->cond_mutex);
  }
  return NULL;
}

void *dt_control_work(void *ptr)
{
#ifdef _OPENMP // need to do this in every thread
  omp_set_num_threads(darktable.num_openmp_threads);
#endif
  dt_control_t *s = (dt_control_t *)ptr;
  // int32_t threadid = dt_control_get_threadid();
  while(dt_control_running())
  {
    // dt_print(DT_DEBUG_CONTROL, "[control_work] %d\n", threadid);
    if(dt_control_run_job(s) < 0)
    {
      // wait for a new job.
      dt_pthread_mutex_lock(&s->cond_mutex);
      dt_pthread_cond_wait(&s->cond, &s->cond_mutex);
      dt_pthread_mutex_unlock(&s->cond_mutex);
    }
  }
  return NULL;
}


// ================================================================================
//  gui functions:
// ================================================================================

gboolean dt_control_configure(GtkWidget *da, GdkEventConfigure *event, gpointer user_data)
{
  darktable.control->tabborder = 8;
  int tb = darktable.control->tabborder;
  // re-configure all components:
  dt_view_manager_configure(darktable.view_manager, event->width - 2*tb, event->height - 2*tb);
  return TRUE;
}

void *dt_control_expose(void *voidptr)
{
  int width, height, pointerx, pointery;
  if(!darktable.gui->pixmap) return NULL;
  gdk_drawable_get_size(darktable.gui->pixmap, &width, &height);
  GtkWidget *widget = dt_ui_center(darktable.gui->ui);
  gtk_widget_get_pointer(widget, &pointerx, &pointery);

  //create a gtk-independant surface to draw on
  cairo_surface_t *cst = cairo_image_surface_create(CAIRO_FORMAT_ARGB32, width, height);
  cairo_t *cr = cairo_create(cst);

  // TODO: control_expose: only redraw the part not overlapped by temporary control panel show!
  //
  float tb = 8;//fmaxf(10, width/100.0);
  darktable.control->tabborder = tb;
  darktable.control->width = width;
  darktable.control->height = height;

  GtkStyle *style = gtk_widget_get_style(widget);
  cairo_set_source_rgb (cr,
                        style->bg[GTK_STATE_NORMAL].red/65535.0,
                        style->bg[GTK_STATE_NORMAL].green/65535.0,
                        style->bg[GTK_STATE_NORMAL].blue/65535.0
                       );

  cairo_set_line_width(cr, tb);
  cairo_rectangle(cr, tb/2., tb/2., width-tb, height-tb);
  cairo_stroke(cr);
  cairo_set_line_width(cr, 1.5);
  cairo_set_source_rgb (cr, .1, .1, .1);
  cairo_rectangle(cr, tb, tb, width-2*tb, height-2*tb);
  cairo_stroke(cr);

  cairo_save(cr);
  cairo_translate(cr, tb, tb);
  cairo_rectangle(cr, 0, 0, width - 2*tb, height - 2*tb);
  cairo_clip(cr);
  cairo_new_path(cr);
  // draw view
  dt_view_manager_expose(darktable.view_manager, cr, width-2*tb, height-2*tb,
    pointerx-tb, pointery-tb);
  cairo_restore(cr);

  // draw status bar, if any
  if(darktable.control->progress < 100.0)
  {
    tb = fmaxf(20, width/40.0);
    char num[10];
    cairo_rectangle(cr, width*0.4, height*0.85,
      width*0.2*darktable.control->progress/100.0f, tb);
    cairo_fill(cr);
    cairo_set_source_rgb(cr, 0., 0., 0.);
    cairo_rectangle(cr, width*0.4, height*0.85, width*0.2, tb);
    cairo_stroke(cr);
    cairo_set_source_rgb(cr, 0.9, 0.9, 0.9);
    cairo_select_font_face (cr, "sans-serif", CAIRO_FONT_SLANT_NORMAL,
      CAIRO_FONT_WEIGHT_BOLD);
    cairo_set_font_size (cr, tb/3);
    cairo_move_to (cr, width/2.0-10, height*0.85+2.*tb/3.);
    snprintf(num, 10, "%d%%", (int)darktable.control->progress);
    cairo_show_text (cr, num);
  }
  // draw log message, if any
  dt_pthread_mutex_lock(&darktable.control->log_mutex);
  if(darktable.control->log_ack != darktable.control->log_pos)
  {
    cairo_select_font_face (cr, "sans-serif", CAIRO_FONT_SLANT_NORMAL,
      CAIRO_FONT_WEIGHT_BOLD);
    const float fontsize = 14;
    cairo_set_font_size (cr, fontsize);
    cairo_text_extents_t ext;
    cairo_text_extents (cr,
      darktable.control->log_message[darktable.control->log_ack], &ext);
    const float pad = 20.0f, xc = width/2.0;
    const float yc = height*0.85+10, wd = pad + ext.width*.5f;
    float rad = 14;
    cairo_set_line_width(cr, 1.);
    cairo_move_to( cr, xc-wd,yc+rad);
    for(int k=0; k<5; k++)
    {
      cairo_arc (cr, xc-wd, yc, rad, M_PI/2.0, 3.0/2.0*M_PI);
      cairo_line_to (cr, xc+wd, yc-rad);
      cairo_arc (cr, xc+wd, yc, rad, 3.0*M_PI/2.0, M_PI/2.0);
      cairo_line_to (cr, xc-wd, yc+rad);
      if(k == 0)
      {
        cairo_set_source_rgb(cr, 0.3, 0.3, 0.3);
        cairo_fill_preserve (cr);
      }
      cairo_set_source_rgba(cr, 0., 0., 0., 1.0/(1+k));
      cairo_stroke (cr);
      rad += .5f;
    }
    cairo_set_source_rgb(cr, 0.7, 0.7, 0.7);
    cairo_move_to (cr, xc-wd+.5f*pad, yc + 1./3.*fontsize);
    cairo_show_text (cr,
      darktable.control->log_message[darktable.control->log_ack]);
  }
  // draw busy indicator
  if(darktable.control->log_busy > 0)
  {
    cairo_select_font_face (cr, "sans-serif", CAIRO_FONT_SLANT_NORMAL,
      CAIRO_FONT_WEIGHT_BOLD);
    const float fontsize = 14;
    cairo_set_font_size (cr, fontsize);
    cairo_text_extents_t ext;
    cairo_text_extents (cr, _("working.."), &ext);
    const float xc = width/2.0, yc = height*0.85-30, wd = ext.width*.5f;
    cairo_move_to (cr, xc-wd, yc + 1./3.*fontsize);
    cairo_text_path (cr, _("working.."));
    cairo_set_source_rgb(cr, 0.7, 0.7, 0.7);
    cairo_fill_preserve(cr);
    cairo_set_line_width(cr, 0.7);
    cairo_set_source_rgb(cr, 0.3, 0.3, 0.3);
    cairo_stroke(cr);
  }
  dt_pthread_mutex_unlock(&darktable.control->log_mutex);

  cairo_destroy(cr);

  cairo_t *cr_pixmap = gdk_cairo_create(darktable.gui->pixmap);
  cairo_set_source_surface (cr_pixmap, cst, 0, 0);
  cairo_paint(cr_pixmap);
  cairo_destroy(cr_pixmap);

  cairo_surface_destroy(cst);
  return NULL;
}

gboolean dt_control_expose_endmarker(GtkWidget *widget, GdkEventExpose *event, gpointer user_data)
{
  const int width = widget->allocation.width;
  const int height = widget->allocation.height;
  cairo_surface_t *cst = cairo_image_surface_create(CAIRO_FORMAT_ARGB32, width, height);
  cairo_t *cr = cairo_create(cst);
  dt_draw_endmarker(cr, width, height, (long int)user_data);
  cairo_destroy(cr);
  cairo_t *cr_pixmap = gdk_cairo_create(gtk_widget_get_window(widget));
  cairo_set_source_surface (cr_pixmap, cst, 0, 0);
  cairo_paint(cr_pixmap);
  cairo_destroy(cr_pixmap);
  cairo_surface_destroy(cst);
  return TRUE;
}

void dt_control_mouse_leave()
{
  dt_view_manager_mouse_leave(darktable.view_manager);
}

void dt_control_mouse_enter()
{
  dt_view_manager_mouse_enter(darktable.view_manager);
}

void dt_control_mouse_moved(double x, double y, int which)
{
  float tb = darktable.control->tabborder;
  float wd = darktable.control->width;
  float ht = darktable.control->height;

  if(x > tb && x < wd-tb && y > tb && y < ht-tb)
    dt_view_manager_mouse_moved(darktable.view_manager, x-tb, y-tb, which);
}

void dt_control_button_released(double x, double y, int which, uint32_t state)
{
  darktable.control->button_down = 0;
  darktable.control->button_down_which = 0;
  float tb = darktable.control->tabborder;
  // float wd = darktable.control->width;
  // float ht = darktable.control->height;

  // always do this, to avoid missing some events.
  // if(x > tb && x < wd-tb && y > tb && y < ht-tb)
  dt_view_manager_button_released(darktable.view_manager, x-tb, y-tb, which, state);
}

void dt_ctl_switch_mode_to(dt_ctl_gui_mode_t mode)
{
  dt_ctl_gui_mode_t oldmode = dt_conf_get_int("ui_last/view");
  if(oldmode == mode) return;

  darktable.control->button_down = 0;
  darktable.control->button_down_which = 0;
  darktable.gui->center_tooltip = 0;
  GtkWidget *widget = dt_ui_center(darktable.gui->ui);
  g_object_set(G_OBJECT(widget), "tooltip-text", "", (char *)NULL);

  char buf[512];
  snprintf(buf, sizeof(buf) - 1, _("switch to %s mode"),
    dt_view_manager_name(darktable.view_manager));

  gboolean i_own_lock = dt_control_gdk_lock();

  int error = dt_view_manager_switch(darktable.view_manager, mode);

  if(i_own_lock) dt_control_gdk_unlock();

  if(error) return;

  dt_conf_set_int ("ui_last/view", mode);
}

void dt_ctl_switch_mode()
{
  dt_ctl_gui_mode_t mode = dt_conf_get_int("ui_last/view");
  if(mode == DT_LIBRARY) mode = DT_DEVELOP;
  else mode = DT_LIBRARY;
  dt_ctl_switch_mode_to(mode);
}

static gboolean _dt_ctl_log_message_timeout_callback (gpointer data)
{
  dt_pthread_mutex_lock(&darktable.control->log_mutex);
  if(darktable.control->log_ack != darktable.control->log_pos)
    darktable.control->log_ack = (darktable.control->log_ack+1)%DT_CTL_LOG_SIZE;
  darktable.control->log_message_timeout_id=0;
  dt_pthread_mutex_unlock(&darktable.control->log_mutex);
  dt_control_queue_redraw_center();
  return FALSE;
}


void dt_control_button_pressed(double x, double y, int which, int type, uint32_t state)
{
  float tb = darktable.control->tabborder;
  darktable.control->button_down = 1;
  darktable.control->button_down_which = which;
  darktable.control->button_type = type;
  darktable.control->button_x = x - tb;
  darktable.control->button_y = y - tb;
  float wd = darktable.control->width;
  float ht = darktable.control->height;

  // ack log message:
  dt_pthread_mutex_lock(&darktable.control->log_mutex);
  const float /*xc = wd/4.0-20,*/ yc = ht*0.85+10;
  if(darktable.control->log_ack != darktable.control->log_pos)
    if(which == 1 /*&& x > xc - 10 && x < xc + 10*/ && y > yc - 10 && y < yc + 10)
    {
      if(darktable.control->log_message_timeout_id)
        g_source_remove(darktable.control->log_message_timeout_id);
      darktable.control->log_ack = (darktable.control->log_ack+1)%DT_CTL_LOG_SIZE;
      dt_pthread_mutex_unlock(&darktable.control->log_mutex);
      return;
    }
  dt_pthread_mutex_unlock(&darktable.control->log_mutex);

  if(x > tb && x < wd-tb && y > tb && y < ht-tb)
  {
    if(!dt_view_manager_button_pressed(darktable.view_manager, x-tb, y-tb, which, type, state))
      if(type == GDK_2BUTTON_PRESS && which == 1) dt_ctl_switch_mode();
  }
}

void dt_control_log(const char* msg, ...)
{
  dt_pthread_mutex_lock(&darktable.control->log_mutex);
  va_list ap;
  va_start(ap, msg);
  vsnprintf(darktable.control->log_message[darktable.control->log_pos],
    DT_CTL_LOG_MSG_SIZE, msg, ap);
  va_end(ap);
  if(darktable.control->log_message_timeout_id)
    g_source_remove(darktable.control->log_message_timeout_id);
  darktable.control->log_ack = darktable.control->log_pos;
  darktable.control->log_pos = (darktable.control->log_pos+1)%DT_CTL_LOG_SIZE;
  darktable.control->log_message_timeout_id =
    g_timeout_add(DT_CTL_LOG_TIMEOUT,_dt_ctl_log_message_timeout_callback, NULL);
  dt_pthread_mutex_unlock(&darktable.control->log_mutex);
  dt_control_queue_redraw_center();
}

static void dt_control_log_ack_all()
{
  dt_pthread_mutex_lock(&darktable.control->log_mutex);
  darktable.control->log_pos = darktable.control->log_ack;
  dt_pthread_mutex_unlock(&darktable.control->log_mutex);
  dt_control_queue_redraw_center();
}

void dt_control_log_busy_enter()
{
  dt_pthread_mutex_lock(&darktable.control->log_mutex);
  darktable.control->log_busy++;
  dt_pthread_mutex_unlock(&darktable.control->log_mutex);
}

void dt_control_log_busy_leave()
{
  dt_pthread_mutex_lock(&darktable.control->log_mutex);
  darktable.control->log_busy--;
  dt_pthread_mutex_unlock(&darktable.control->log_mutex);
  /* lets redraw */
  dt_control_queue_redraw_center();
}

static GList *_control_gdk_lock_threads = NULL;
static GStaticMutex _control_gdk_lock_threads_mutex = G_STATIC_MUTEX_INIT;
gboolean dt_control_gdk_lock()
{
  /* if current thread equals gui thread do nothing */
  if(pthread_equal(darktable.control->gui_thread,pthread_self()) != 0)
    return FALSE;

  /* if we dont have any managed locks just lock and return */
  g_static_mutex_lock(&_control_gdk_lock_threads_mutex);
  if(!_control_gdk_lock_threads)
     goto lock_and_return;

  /* lets check if current thread has a managed lock */
  if(g_list_find(_control_gdk_lock_threads, (gpointer)pthread_self()))
  {
    /* current thread has a lock just do nothing */
    g_static_mutex_unlock(&_control_gdk_lock_threads_mutex);
    return FALSE;
  }

lock_and_return:
  /* lets add current thread to managed locks */
  _control_gdk_lock_threads = g_list_append(_control_gdk_lock_threads,
    (gpointer)pthread_self());
  g_static_mutex_unlock(&_control_gdk_lock_threads_mutex);

  /* enter gdk critical section */
  gdk_threads_enter();

  return TRUE;
}

void dt_control_gdk_unlock()
{
  /* check if current thread has a lock and remove if exists */
  g_static_mutex_lock(&_control_gdk_lock_threads_mutex);
<<<<<<< HEAD
  if(g_list_find(_control_gdk_lock_threads, (gpointer)pthread_self()))
=======
  if((item=g_list_find(_control_gdk_lock_threads, (gpointer)pthread_self())))
>>>>>>> 4c8f0952
  {
    /* remove lock */
    _control_gdk_lock_threads = g_list_remove(_control_gdk_lock_threads,
      (gpointer)pthread_self());

    /* leave critical section */
    gdk_threads_leave();
  }
  g_static_mutex_unlock(&_control_gdk_lock_threads_mutex);
}

/* redraw mutex to synchronize redraws */
G_LOCK_DEFINE(counter);
GStaticMutex _control_redraw_mutex = G_STATIC_MUTEX_INIT;

void _control_queue_redraw_wrapper(dt_signal_t signal)
{
  static uint32_t counter = 0;

  /* dont continue if control is not running */
  if (!dt_control_running())
    return;

  /* if we cant carry out an redraw, lets increment counter and bail out */
  if (!g_static_mutex_trylock(&_control_redraw_mutex))
  {
    G_LOCK(counter);
    counter++;
    G_UNLOCK(counter);
    return;
  }

  /* lock the gdk thread and carry out the redraw function */
  gboolean i_own_lock = dt_control_gdk_lock();
  dt_control_signal_raise(darktable.signals, signal);

  /* lets check if we got missing redraws from other threads */
  G_LOCK(counter);
  if (counter)
  {
    /* carry out an redraw due to missed redraws */
    counter = 0;
    G_UNLOCK(counter);
    dt_control_signal_raise(darktable.signals, DT_SIGNAL_CONTROL_REDRAW_ALL);
  }
  else
    G_UNLOCK(counter);

  /* unlock our locks */
  if (i_own_lock)
    dt_control_gdk_unlock();

  g_static_mutex_unlock(&_control_redraw_mutex);

}

void dt_control_queue_redraw()
{
  _control_queue_redraw_wrapper(DT_SIGNAL_CONTROL_REDRAW_ALL);
}

void dt_control_queue_redraw_center()
{
  _control_queue_redraw_wrapper(DT_SIGNAL_CONTROL_REDRAW_CENTER);
}

void dt_control_queue_redraw_widget(GtkWidget *widget)
{
  if(dt_control_running())
  {
    gboolean i_own_lock = dt_control_gdk_lock();

    gtk_widget_queue_draw(widget);

    if (i_own_lock) dt_control_gdk_unlock();
  }
}


int dt_control_key_pressed_override(guint key, guint state)
{
  dt_control_accels_t* accels = &darktable.control->accels;

  // TODO: if darkroom mode
  // did a : vim-style command start?
  static GList *autocomplete = NULL;
  static char   vimkey_input[256];
  if(darktable.control->vimkey_cnt)
  {
    if(key == GDK_Return)
    {
      if(!strcmp(darktable.control->vimkey, ":q"))
      {
        dt_control_quit();
      }
      else
      {
        dt_bauhaus_vimkey_exec(darktable.control->vimkey);
      }
      darktable.control->vimkey[0] = 0;
      darktable.control->vimkey_cnt = 0;
      dt_control_log_ack_all();
      g_list_free(autocomplete);
      autocomplete = NULL;
    }
    else if(key == GDK_Escape)
    {
      darktable.control->vimkey[0] = 0;
      darktable.control->vimkey_cnt = 0;
      dt_control_log_ack_all();
      g_list_free(autocomplete);
      autocomplete = NULL;
    }
    else if(key == GDK_BackSpace)
    {
      darktable.control->vimkey_cnt = MAX(0, darktable.control->vimkey_cnt-1);
      darktable.control->vimkey[darktable.control->vimkey_cnt] = 0;
      if(darktable.control->vimkey_cnt == 0)
        dt_control_log_ack_all();
      else
        dt_control_log(darktable.control->vimkey);
      g_list_free(autocomplete);
      autocomplete = NULL;
    }
    else if(key == GDK_Tab)
    {
      // TODO: also support :preset and :get?
      // auto complete:
      if(darktable.control->vimkey_cnt < 5)
      {
        sprintf(darktable.control->vimkey, ":set ");
        darktable.control->vimkey_cnt = 5;
      }
      else if(!autocomplete)
      {
        // TODO: handle '.'-separated things separately
        // this is a static list, and tab cycles through the list
        strncpy(vimkey_input, darktable.control->vimkey + 5, 256);
        autocomplete = dt_bauhaus_vimkey_complete(darktable.control->vimkey + 5);
        autocomplete = g_list_append(autocomplete, vimkey_input); // remember input to cycle back
      }
      if(autocomplete)
      {
        // pop first.
        // the paths themselves are owned by bauhaus,
        // no free required.
        snprintf(darktable.control->vimkey, 256, ":set %s", (char *)autocomplete->data);
        autocomplete = g_list_remove(autocomplete, autocomplete->data);
        darktable.control->vimkey_cnt = strlen(darktable.control->vimkey);
      }
      dt_control_log(darktable.control->vimkey);
    }
    else if(key >= ' ' && key <= '~') // printable ascii character
    {
      darktable.control->vimkey[darktable.control->vimkey_cnt] = key;
      darktable.control->vimkey_cnt = MIN(255, darktable.control->vimkey_cnt+1);
      darktable.control->vimkey[darktable.control->vimkey_cnt] = 0;
      dt_control_log(darktable.control->vimkey);
      g_list_free(autocomplete);
      autocomplete = NULL;
    }
    else if(key == GDK_Up)
    {
      // TODO: step history up and copy to vimkey
    }
    else if(key == GDK_Down)
    {
      // TODO: step history down and copy to vimkey
    }
    return 1;
  }
  else if(key == ':' && darktable.control->key_accelerators_on)
  {
    darktable.control->vimkey[0] = ':';
    darktable.control->vimkey[1] = 0;
    darktable.control->vimkey_cnt = 1;
    dt_control_log(darktable.control->vimkey);
    return 1;
  }

  /* check if key accelerators are enabled*/
  if (darktable.control->key_accelerators_on != 1) return 0;

  if(key == accels->global_sideborders.accel_key &&
     state == accels->global_sideborders.accel_mods)
  {
    /* toggle panel viewstate */
    dt_ui_toggle_panels_visibility(darktable.gui->ui);

    /* trigger invalidation of centerview to reprocess pipe */
    dt_dev_invalidate(darktable.develop);
    gtk_widget_queue_draw(dt_ui_center(darktable.gui->ui));
    return 1;
  }
  else if(key == accels->global_header.accel_key &&
	        state == accels->global_header.accel_mods)
  {
    char key[512];
    const dt_view_t *cv = dt_view_manager_get_current_view(darktable.view_manager);

    /* do nothing if in collaps panel state
       TODO: reconsider adding this check to ui api */
    g_snprintf(key, 512, "%s/ui/panel_collaps_state",cv->module_name);
    if (dt_conf_get_int(key))
      return 0;

    /* toggle the header visibility state */
    g_snprintf(key, 512, "%s/ui/show_header", cv->module_name);
    gboolean header = !dt_conf_get_bool(key);
    dt_conf_set_bool(key, header);

    /* show/hide the actual header panel */
    dt_ui_panel_show(darktable.gui->ui, DT_UI_PANEL_TOP, header);
    gtk_widget_queue_draw(dt_ui_center(darktable.gui->ui));
    return 1;
  }
  return 0;
}

int dt_control_key_pressed(guint key, guint state)
{
  int handled = dt_view_manager_key_pressed(
      darktable.view_manager,
      key,
      state);
  if(handled)
    gtk_widget_queue_draw(dt_ui_center(darktable.gui->ui));
  return handled;
}

int dt_control_key_released(guint key, guint state)
{
  // this line is here to find the right key code on different platforms (mac).
  // printf("key code pressed: %d\n", which);

  int handled = 0;
  switch (key)
  {
    default:
      // propagate to view modules.
      handled = dt_view_manager_key_released(darktable.view_manager, key, state);
      break;
  }

  if(handled) gtk_widget_queue_draw(dt_ui_center(darktable.gui->ui));
  return handled;
}

void dt_control_hinter_message(const struct dt_control_t *s, const char *message)
{
  if (s->proxy.hinter.module)
    return s->proxy.hinter.set_message(s->proxy.hinter.module, message);
}

const guint *dt_control_backgroundjobs_create(const struct dt_control_t *s, guint type,const gchar *message)
{
  if (s->proxy.backgroundjobs.module)
    return s->proxy.backgroundjobs.create(s->proxy.backgroundjobs.module, type, message);
  return 0;
}

void dt_control_backgroundjobs_destroy(const struct dt_control_t *s, const guint *key)
{
  if (s->proxy.backgroundjobs.module)
    s->proxy.backgroundjobs.destroy(s->proxy.backgroundjobs.module, key);
}

void dt_control_backgroundjobs_progress(const struct dt_control_t *s, const guint *key, double progress)
{
  if (s->proxy.backgroundjobs.module)
    s->proxy.backgroundjobs.progress(s->proxy.backgroundjobs.module, key, progress);
}

void dt_control_backgroundjobs_set_cancellable(const struct dt_control_t *s, const guint *key, dt_job_t *job)
{
  if (s->proxy.backgroundjobs.module)
    s->proxy.backgroundjobs.set_cancellable(s->proxy.backgroundjobs.module, key, job);
}

// modelines: These editor modelines have been set for all relevant files by tools/update_modelines.sh
// vim: shiftwidth=2 expandtab tabstop=2 cindent
// kate: tab-indents: off; indent-width 2; replace-tabs on; indent-mode cstyle; remove-trailing-space on;<|MERGE_RESOLUTION|>--- conflicted
+++ resolved
@@ -261,17 +261,8 @@
   if ( prof==NULL )
     return;
 
-<<<<<<< HEAD
   CFDataRef data;
   data = CMProfileCopyICCData(NULL, prof);
-=======
-  ProfileTransfer transfer = { NULL, 0 };
-  //The following code does not work on 64bit OSX.
-  //Disable if we are compiling there.
-#ifndef __LP64__
-  Boolean foo;
-  CMFlattenProfile(prof, 0, dt_ctl_lcms_flatten_profile, &transfer, &foo);
->>>>>>> 4c8f0952
   CMCloseProfile(prof);
 
   UInt8 *tmp_buffer = (UInt8 *) g_malloc(CFDataGetLength(data));
@@ -319,12 +310,8 @@
     "raw_parameters integer, raw_denoise_threshold real, "
     "raw_auto_bright_threshold real, raw_black real, raw_maximum real, "
     "caption varchar, description varchar, license varchar, sha1sum char(40), "
-<<<<<<< HEAD
-    "orientation integer, histogram blob, lightmap blob)", NULL, NULL, NULL);
-=======
     "orientation integer ,histogram blob, lightmap blob, longitude double, "
     "latitude double)", NULL, NULL, NULL);
->>>>>>> 4c8f0952
   DT_DEBUG_SQLITE3_EXEC(dt_database_get(darktable.db),
     "create index if not exists group_id_index on images (group_id)", NULL, NULL, NULL);
   DT_DEBUG_SQLITE3_EXEC(dt_database_get(darktable.db),
@@ -1446,11 +1433,7 @@
 {
   /* check if current thread has a lock and remove if exists */
   g_static_mutex_lock(&_control_gdk_lock_threads_mutex);
-<<<<<<< HEAD
   if(g_list_find(_control_gdk_lock_threads, (gpointer)pthread_self()))
-=======
-  if((item=g_list_find(_control_gdk_lock_threads, (gpointer)pthread_self())))
->>>>>>> 4c8f0952
   {
     /* remove lock */
     _control_gdk_lock_threads = g_list_remove(_control_gdk_lock_threads,
